# Changelog
                
This page lists the main changes made to Myokit in each release.

## Unreleased
- Added
<<<<<<< HEAD
  - [#1088](https://github.com/myokit/myokit/pull/1088) The DataLogViewer now displays meta data for myokit DataLogs.
  - [#1088](https://github.com/myokit/myokit/pull/1088) The HEKA file format now supports more meta data, including filters.
=======
  - [#1092](https://github.com/myokit/myokit/pull/1092) The method `DataLog.load_csv` can now read CSV files with duplicate column names.
>>>>>>> e4e4ebe1
- Changed
- Deprecated
- Removed
- Fixed
  - [#1083](https://github.com/myokit/myokit/pull/1083) Fixed bug when passing initial state `Expression` objects to `myokit.step`.
  - [#1088](https://github.com/myokit/myokit/pull/1088) The HEKA file format meta data now shows the correct value for fast capacitance correction.
  - [#1088](https://github.com/myokit/myokit/pull/1088) The ABF reader no longer crashes if degrees Celsius are encountered.

## [1.37.0] - 2024-06-17
- Added
  - [#1075](https://github.com/myokit/myokit/pull/1075) Add a `myokit.TypeError` exception, which inherits from `myokit.IntegrityError` but is used specifically if one type of expression was expected but another was found.
- Changed
  - [#1075](https://github.com/myokit/myokit/pull/1075) Expressions will now raise a `myokit.TypeError` in the constructor if their operands are unexpected expression types, e.g. if numbers and booleans are mixed.
  - [#1074](https://github.com/myokit/myokit/pull/1074) Expressions will now raise a `myokit.IntegrityError` in the constructor if their operands are not expression objects: previously, this check was only performed by `Expression.validate()`.
  - [#1067](https://github.com/myokit/myokit/pull/1067) Improved the meta data loaded from HEKA files when creating a `myokit.DataLog`.
- Removed
  - [#1075](https://github.com/myokit/myokit/pull/1075) Removed the `PrefixCondition` base class previously used in the expression system, as only `Not` inherited from it.
- Fixed
  - [#1071](https://github.com/myokit/myokit/pull/1071) When DataLog.split_periodic does not make a split, a length 1 list is returned instead of a `DataLog`.
  - [#1075](https://github.com/myokit/myokit/pull/1075) Added missing `Expression` base classes to public API.
  - [#1077](https://github.com/myokit/myokit/pull/1077) Fixed bug where data log viewer crashed when reading an empty WCP file.
  - [#1078](https://github.com/myokit/myokit/pull/1078) Added support for Numpy 2.

## [1.36.1] - 2024-05-10
- Added
  - [#1063](https://github.com/myokit/myokit/pull/1063) Added support for Sundials 7.0.0.
- Removed
  - [#1061](https://github.com/myokit/myokit/issues/1061) Currently unable to test OpenCL features on Mac OS.
- Fixed
  - [#1060](https://github.com/myokit/myokit/pull/1060) Fixed an issue with overflows in tau for HH analytical simulations leading to unnecessary NaNs in state and current simulation outputs.

## [1.36.0] - 2024-03-22
This release fixes a potential issue in simulation output, please see [#1055](https://github.com/myokit/myokit/pull/1055) for details.
- Added
  - [#1051](https://github.com/myokit/myokit/pull/1051) Added a method `Simulation.crash_inputs` that returns the inputs (binding values) if the last run raised a `SimulationError`.
  - [#1055](https://github.com/myokit/myokit/pull/1055) Added an abstract class `CBasedExpressionWriter` to use as base class for expression writers for C-like languages.
- Changed
  - [#1051](https://github.com/myokit/myokit/pull/1051) `Model.evaluate_derivatives` will now use `numpy.errstate(all='raise')` when `ignore_errors` is set to `False`, causing more numerical issues to be reported.
  - [#1055](https://github.com/myokit/myokit/pull/1055) `Expression.pyfunc` now sorts its arguments in alphabetical order.
- Deprecated
  - [#1051](https://github.com/myokit/myokit/pull/1051) `Simulation.eval_derivatives` is deprecated in favour of an `evaluate_derivatives` method that uses `default_state` instead of `state` when no state is given, and has better support and clearer rules for handling bindings.
  - [#1051](https://github.com/myokit/myokit/pull/1051) `Simulation.last_state` is deprecated in favour of `crash_state`.
- Fixed
  - [#1045](https://github.com/myokit/myokit/pull/1045) Fixed an issue where the cache used in MarkovModel was not invalidated if `set_constant()` changed simulation parameters.
  - [#1050](https://github.com/myokit/myokit/pull/1050) Fixed warnings about unknown escape sequences.
  - [#1051](https://github.com/myokit/myokit/pull/1051) Numerical simulation errors in `Simulation` now re-evaluate the state using the last inputs, as well as the last state.
  - [#1051](https://github.com/myokit/myokit/pull/1051) The `Simulation` class now provides error states and inputs for both cvode-detected crashes and too many zero-length step crashes.
  - [#1055](https://github.com/myokit/myokit/pull/1055) `ExpressionWriter` classes now always output a `PrefixPlus`, including brackets where necessary.
  - [#1055](https://github.com/myokit/myokit/pull/1055) The `AnsiCExpressionWriter` and related expression writers now wrap all conditions in brackets.
  - [#1055](https://github.com/myokit/myokit/pull/1055) The `PythonExpressionWriter`, `NumPyExpressionWriter`, `StanExpressionWriter`, and `LatexExpressionWriter` now output brackets around double `Power` operations, so that the Myokit expression `a**b**c` is interpreted as `(a**b)**c`.
  - [#1055](https://github.com/myokit/myokit/pull/1055) Fixed bracket adding for `PrefixPlus`, `PrefixMinus`, and `Not` in `LatexExpressionWriter`.
  - [#1055](https://github.com/myokit/myokit/pull/1055) Fixed bracket adding for `PrefixPlus` and `PrefixMinus` in Presentation MathML.

## [1.35.4] - 2023-10-12
- Added
  - [#1010](https://github.com/myokit/myokit/pull/1010) Added more information methods to `formats.heka.Segment`
  - [#1012](https://github.com/myokit/myokit/pull/1012) The method `Model.add_variable` now has keyword arguments `unit`, `rhs`, `label`, `binding`, and `initial_value` to allow one-line variable creation and initialisation.
  - [#1018](https://github.com/myokit/myokit/pull/1018) The PatchMaster file reading can now extract information for multiple amplifiers (if used), and more information methods were added.
- Fixed
  - [#1020](https://github.com/myokit/myokit/pull/1020) Fixed an issue where the explorer time fields had a white background in dark mode.
  - [#1021](https://github.com/myokit/myokit/pull/1021) Fixed a buggy deprecation warning in `lib.plots.cumulative_current`.
  
## [1.35.3] - 2023-07-26
- Added
  - [#1006](https://github.com/myokit/myokit/pull/1006) The `DataLog` class can now store global meta data in `.meta` and per-column meta data in `.cmeta`. Both must be string-string key-value pairs.
  - [#1006](https://github.com/myokit/myokit/pull/1006) Simulations now automatically add some meta data (units) to the data log.
  - [#1006](https://github.com/myokit/myokit/pull/1006) The `DataLog` class can now save meta data to disk using the [CSV-on-the-web](https://w3c.github.io/csvw/) format.
  - [#1006](https://github.com/myokit/myokit/pull/1006) Added a class `ColumnMetaData` to represent per-column meta data of a table or DataLog.
  - [#1006](https://github.com/myokit/myokit/pull/1006) ABF, WCP, and PatchMaster file classes now add meta data when creating a `DataLog`.
- Changed
  - [#1006](https://github.com/myokit/myokit/pull/1006) Made core classes `ObjectWithMetaData`, `MetaDataContainer`, `VarOwner`, and `VarProvider` part of the public API. Similarly the method `check_name`.
  - [#1008](https://github.com/myokit/myokit/pull/1008) The `PatchMasterFile` reader no longer performs "zero offset subtraction" (in which a recorded current trace is shifted until a user-specified segment has zero current) by default.
- Fixed
  - [#1006](https://github.com/myokit/myokit/pull/1006) `DataLog.clone()` no longer replaces `array.array` objects with lists.

## [1.35.2] - 2023-07-19
- Fixed
  - [#1005](https://github.com/myokit/myokit/pull/1005) DataBlock viewer now shows user-set values when exporting a colormap.

## [1.35.1] - 2023-07-19
- Added
  - [#955](https://github.com/myokit/myokit/pull/955) Added provisional HEKA PatchMaster file reading.
  - [#985](https://github.com/myokit/myokit/pull/985), [#998](https://github.com/myokit/myokit/pull/998) The `AbfFile` and `WcpFile` now implement a shared `SweepSource` interface.
  - [#985](https://github.com/myokit/myokit/pull/985) Added a method `AtfFile.path` that returns the full path.
  - [#985](https://github.com/myokit/myokit/pull/985) Added a method `WcpFile.info` that returns a string version of the file's meta data, and a method `WcpFile.sample_count` that returns the number of samples per channel.
  - [#1003](https://github.com/myokit/myokit/pull/1003) The DataBlock viewer now has fields to enter a lower and upper range for the colormap conversion.
  - [#1003](https://github.com/myokit/myokit/pull/1003) Added new color maps for `myokit.DataBlock` viewing.
- Changed
  - [#985](https://github.com/myokit/myokit/pull/985), [#998](https://github.com/myokit/myokit/pull/998)  The interface to the `AbfFile` class has changed significantly, and in a backwards incompatible ways. Please see the documentation for further details.
  - [#991](https://github.com/myokit/myokit/pull/991) Myokit no longer uses the `logging` module but makes calls to `warnings.warn` instead.
  - [#992](https://github.com/myokit/myokit/pull/992) If a `Simulation` is created with `protocol={}`, then `pace` will not be set as a binding label. To stay backwards compatible it _will_ be set if `protocol=None`.
  - [#994](https://github.com/myokit/myokit/pull/994) Simulations can now start at arbitrary times, including negative ones. Note that protocol events have a default offset of 0, so no events are usually expected at negative times.
- Deprecated
  - [#985](https://github.com/myokit/myokit/pull/985) The method `WcpFile.myokit_log` is deprecated in favor of `WcpFile.log`.
  - [#985](https://github.com/myokit/myokit/pull/985) The methods `WcpFile.channels` and `WcpFile.records` are deprecated in favor of `WcpFile.channel_count` and `WcpFile.record_count`.
  - [#985](https://github.com/myokit/myokit/pull/985) The method `WcpFile.plot` is deprecated in favor of `WcpFile.matplotlib_figure`.
  - [#985](https://github.com/myokit/myokit/pull/985) The method `WcpFile.records` is deprecated in favor of `WcpFile.record_count` or `WcpFile.sweep_count`.
  - [#985](https://github.com/myokit/myokit/pull/985) The method `AtfFile.myokit_log` is deprecated in favor of `AtfFile.log`.
  - [#998](https://github.com/myokit/myokit/pull/998) The method `WcpFile.info` is deprecated in favor of `WcpFile.meta_str`.
  - [#998](https://github.com/myokit/myokit/pull/998) The method `AtfFile.info` is deprecated in favor of `AtfFile.meta_str`.
- Fixed
  - [#985](https://github.com/myokit/myokit/pull/985) `AbfFile.filename` now returns the filename, not the full path.
  - [#985](https://github.com/myokit/myokit/pull/985) `AtfFile.filename` now returns the filename, not the full path.
  - [#992](https://github.com/myokit/myokit/pull/992) `Simulation` now sets any variable bound to a pacing label to 0 if no protocol for that label is set.
  - [#998](https://github.com/myokit/myokit/pull/998) Fixed a bug where channels in ABF v1 files were sometimes scaled using the wrong meta data.
  - [#1003](https://github.com/myokit/myokit/pull/1003) Fixed a bug in the DataBlockViewer introduced when adding Qt6 support.

## [1.35.0] - 2023-06-21
- Added
  - [#979](https://github.com/myokit/myokit/pull/979) Added support for PyQt6 and PySide6.
- Changed
  - [#980](https://github.com/myokit/myokit/pull/980) Python 2 is no longer supported. The minimum supported Python version is now 3.7.
- Removed
  - [#979](https://github.com/myokit/myokit/pull/979) Removed support for PyQt4 and PySide, which were deprecated since 2019.

## [1.34.0] - 2023-06-07
- Added
  - [#898](https://github.com/myokit/myokit/pull/899) @martinjrobins Initial conditions for state variables can now be (constant-valued) expressions. Previously, only literals were allowed.
  - [#918](https://github.com/myokit/myokit/pull/918) Added `Model.initial_values`, which returns the model's initial values as a list of expressions, floats, or equations.
  - [#918](https://github.com/myokit/myokit/pull/918) Added `Model.set_initial_values`, which sets the model's initial values using a list of expressions or anything accepted by `map_to_state`.
  - [#918](https://github.com/myokit/myokit/pull/918) Added `Variable.initial_value`, which returns a state variable's initial value as an expression or float.
  - [#918](https://github.com/myokit/myokit/pull/918) Added `Variable.set_initial_value`, which sets a state variable's initial value using an expression, string expression, or float.
  - [#918](https://github.com/myokit/myokit/pull/918) Added `IllegalReferenceInInitialValueError` for illegal references made in initial value expressions.
  - [#947](https://github.com/myokit/myokit/pull/947) @martinjrobins The `Simulation` class can now handle multiple protocols during a single simulation.
  - [#947](https://github.com/myokit/myokit/pull/947) Fixed-form protocols are now implemented in a `TimeSeriesProtocol`.
- Changed
  - [#898](https://github.com/myokit/myokit/pull/899) `Variable.promote` can now take an expression, a number, or a string (which will be parsed as an expression) for the argument `initial_value`.
  - [#909](https://github.com/myokit/myokit/pull/909) Myokit is now tested on Python 3.11.
  - [#909](https://github.com/myokit/myokit/pull/909) Myokit is no longer tested on Python 3.6.
  - [#918](https://github.com/myokit/myokit/pull/918) The only argument to `Variable.promote` has been renamed from `state_value` to `initial_value`.
  - [#918](https://github.com/myokit/myokit/pull/918) `Model.import_component` now preserves the ordering of the imported states.
  - [#953](https://github.com/myokit/myokit/pull/953) The DataLogViewer now overlaps traces with numbering (e.g. 0.membrane.V and 1.membrane.V), and toggles between files and variables with Page up and down Or Ctrl+Page up and down.
  - [#962](https://github.com/myokit/myokit/pull/962) Scipy is no longer a required dependency.
  - [#962](https://github.com/myokit/myokit/pull/962) The DataLogViewer only supports Matlab file loading if SciPy is installed.
  - [#975](https://github.com/myokit/myokit/pull/975) Global parameters in imported SBML documents are now placed in a component named `global` instead of `myokit`.
  - [#978](https://github.com/myokit/myokit/pull/978) The IDE now validates _either_ the model _or_ the protocol, depending on the current tab (previously both were validated).
- Deprecated
  - [#918](https://github.com/myokit/myokit/pull/918) `Model.state` is deprecated in favor of `Model.initial_values`.
  - [#918](https://github.com/myokit/myokit/pull/918) `Model.set_state` is deprecated in favor of `Model.set_initial_values`.
  - [#918](https://github.com/myokit/myokit/pull/918) `Model.inits` is deprecated.
  - [#918](https://github.com/myokit/myokit/pull/918) `Variable.state_value` is deprecated in favor of `Variable.initial_value`.
  - [#918](https://github.com/myokit/myokit/pull/918) `Variable.set_state_value` is deprecated in favor of `Variable.set_initial_value`.
  - [#918](https://github.com/myokit/myokit/pull/918) `Model.save_state` and `Model.load_state` are deprecated.
  - [#918](https://github.com/myokit/myokit/pull/918) The `Variable.promote` keyword argument `state_value` is deprecated in favor of `initial_value`.
  - [#947](https://github.com/myokit/myokit/pull/947) `Simulation.set_fixed_form_protocol` is deprecated in favor of using `Simulation.set_protocol` with a `TimeSeriesProtocol`
  - [#962](https://github.com/myokit/myokit/pull/962) The method `DataLog.regularize` is deprecated.
  - [#974](https://github.com/myokit/myokit/pull/974) `Variable.indice` is deprecated in favor of `Variable.index`.
  - [#976](https://github.com/myokit/myokit/pull/976) `SimulationOpenCL.neighbours` is deprecated in favor of `SimulationOpenCL.neighbors`.
- Removed
  - [#898](https://github.com/myokit/myokit/pull/899) `NonLiteralValueError` is now no longer raised by Myokit and so has been removed.
  - [#921](https://github.com/myokit/myokit/pull/921) Removed deprecated `LegacySimulation` class.
  - [#921](https://github.com/myokit/myokit/pull/921) Removed deprecated `PSimulation` class.
  - [#921](https://github.com/myokit/myokit/pull/921) Removed deprecated `ICSimulation` class.
  - [#957](https://github.com/myokit/myokit/pull/957) Removed the method `Model.prepare_bindings`.
  - [#961](https://github.com/myokit/myokit/pull/961) Removed the module `myokit.lib.common`, which had been deprecated since April 2018.
- Fixed
  - [#918](https://github.com/myokit/myokit/pull/918) Fixed error when `var()` was called on a `PartialDerivative` with a `Derivative` as first argument.
  - [#933](https://github.com/myokit/myokit/pull/933) Made `myokit.step` base its error classification (large/small/none) on numerics, not representation.
  - [#947](https://github.com/myokit/myokit/pull/947) Fixed minor memory leak (reference counting issue) when using fixed form protocols.
  - [#967](https://github.com/myokit/myokit/pull/967) Myokit no longer calls `logging.basicConfig()` when used as a library.
  - [#977](https://github.com/myokit/myokit/pull/977) `myokit.save()` now raises a `ValueError` if `model`, `protocol`, and `script` are all None.
  - [#978](https://github.com/myokit/myokit/pull/978) Clarified message shown in IDE after re-validation of valid model or protocol.

## [1.33.9] - 2022-11-08
- Fixed
  - [#908](https://github.com/myokit/myokit/pull/908) Added new homebrew location used on M1 apple devices, potentially solving [#861](https://github.com/myokit/myokit/issues/861).
  - [#912](https://github.com/myokit/myokit/pull/912) Reporting of numerical errors in `Simulation` now catches more exception types arising from `evaluate_derivatives`.
  - [#951](https://github.com/myokit/myokit/pull/951) Made syntax highlighting in IDE recognise units containing `-` and `*`.

## [1.33.8] - 2022-10-21
- Added
  - [#895](https://github.com/myokit/myokit/pull/895) Added method `Expression.depends_on_state()`.
  - [#901](https://github.com/myokit/myokit/pull/901) Added options `compatibility.no_capture` and `compatibility.no_fd_capture` to `myokit.ini` to allow users to tweak compiler output capturing.
  - [#903](https://github.com/myokit/myokit/pull/903) Fixed a bug in `SimulationOpenCL` that caused a `CL_INVALID_ARG_SIZE` error on strict systems.
- Changed
  - [#893](https://github.com/myokit/myokit/pull/893) `Variable.convert_unit` now returns `True` if a conversion was carried out or `False` if not.
- Fixed
  - [#888](https://github.com/myokit/myokit/pull/888) [#892](https://github.com/myokit/myokit/pull/892) Improved documentation for `Unit.conversion_factor` with help from @martinjrobins.
  - [#895](https://github.com/myokit/myokit/pull/895) Fixed the value returned by `Name.diff()` and `Expression.diff()` for the situation where the associated RHS depends on a bound variable.
  - [#895](https://github.com/myokit/myokit/pull/895) Fixed performance issue in `Expression.depends_on`.
  - [#896](https://github.com/myokit/myokit/pull/896) Small improvements to Model, Component, and Variable documentation. 

## [1.33.7] - 2022-07-27
- Fixed
  - [#883](https://github.com/myokit/myokit/pull/883) Fixed memory leak in `myokit.Simulation` when using the `log_times` argument.

## [1.33.6] - 2022-07-04
- Added
  - [#872](https://github.com/myokit/myokit/pull/872) The `myokit.Simulation` class can now be initialised using a precompiled backend (see the documentation for the ``path`` argument).
- Changed
  - [#872](https://github.com/myokit/myokit/pull/872) `Model.solvable_order` now returns consistently ordered equations, regardless of the order components and variables were created/parsed in.
  - [#872](https://github.com/myokit/myokit/pull/872) `myokit.tools.rmtree` now takes an optional argument `silent` that can be set to `True` to ignore any exceptions.
  - [#876](https://github.com/myokit/myokit/pull/876) `Model.import_component` can now take a list of possibly interdependent components.

## [1.33.5] - 2022-05-02
- Fixed
  - [#873](https://github.com/myokit/myokit/pull/873) Small bugfixes and improvements in numerical error reporting in `FiberTissueSimulation`.
  - [#873](https://github.com/myokit/myokit/pull/873) Fixed argument list in docstring of `FiberTissueSimulation`.

## [1.33.4] - 2022-04-22
- Added
  - [#869](https://github.com/myokit/myokit/pull/869) Added methods `myokit.FiberTissueSimulation.fiber_shape` and `.tissue_shape` (but see [https://github.com/myokit/myokit/issues/764] for an important open issue).
  - [#869](https://github.com/myokit/myokit/pull/869) Added a method `myokit.FiberTissueSimulation.step_size()`.
- Changed
  - [#865](https://github.com/myokit/myokit/pull/865) Added more platform information to `myokit system`.
  - [#866](https://github.com/myokit/myokit/pull/866) Slightly tweaked the plotting in `myokit.lib.plots.cumulative_current`, and added two arguments `line_args` and `fill_args` that can be used to customize the plotting style.
  - [#869](https://github.com/myokit/myokit/pull/869) The class `myokit.FiberTissueSimulation` now raises `ValueError` for various method-argument errors, instead of the more generic `Exception`.
  - [#869](https://github.com/myokit/myokit/pull/869) The class `myokit.FiberTissueSimulation` now raises `IndexError` for various index-related errors, instead of the less appropriate `KeyError`.
- Deprecated
  - [#869](https://github.com/myokit/myokit/pull/869) The class `myokit.FiberTissueSimulation` is no longer considered deprecated.
- Fixed
  - [#867](https://github.com/myokit/myokit/pull/867) @DavAug Fixed a memory leak in `myokit.Simulation`.
  - [#869](https://github.com/myokit/myokit/pull/869) Added a missing ``y`` argument to `FiberTissueSimulation.fiber_state()` and `FiberTissueSimulation.tissue_state()`.
  - [#869](https://github.com/myokit/myokit/pull/869) Fixed out-of-range checking in `FiberTissueSimulation` `state` and `set_state` methods.

## [1.33.3] - 2022-03-17
- Changed
  - [#860](https://github.com/myokit/myokit/pull/860) Made `myokit.tests` into a module. Made tests runnable via `setup.py`. Added more meta data to `setup.py`.

## [1.33.2] - 2022-03-17
- Changed
  - [#843](https://github.com/myokit/myokit/pull/843) Myokit is no longer tested on Python 3.5.
  - [#844](https://github.com/myokit/myokit/pull/844) Tweaked the CellML export's `initial_value` attribute to strip `e+00` if present.
  - [#845](https://github.com/myokit/myokit/pull/845) Improved syntax highlighting and automatic detection of "dark mode" themes.
  - [#849](https://github.com/myokit/myokit/pull/849) Trying to pickle a `myokit.Expression` now raises a more helpful error message.
  - [#849](https://github.com/myokit/myokit/pull/849) The method `myokit.parse_expression()` now accepts a `Model` as a context.
  - [#849](https://github.com/myokit/myokit/pull/849) Model comparison with `==` now only returns ``True`` if both operands are the same object. Comparison based on code can be performed with `Model.is_similar()`.
  - [#852](https://github.com/myokit/myokit/pull/852) Myokit is no longer tested on Python 3.6 for Windows (please use 3.7 and up).
- Fixed
  - [#841](https://github.com/myokit/myokit/pull/841) The MathMLExpressionWriter now uses `type="e-notation"` where necessary, instead of writing e.g. `1e-6`.
  - [#849](https://github.com/myokit/myokit/pull/849) If `Model.get()` and `Component.get()` now raise a `ValueError` if a component or variable from a different model is passed in.
  - [#849](https://github.com/myokit/myokit/pull/849) `Equation` objects are now immutable, and their `hash` is consistent during the object's lifetime.
  - [#849](https://github.com/myokit/myokit/pull/849) The `hash` of a `Quantity` object is now consistent during its lifetime, regardless of unit representations.
  - [#857](https://github.com/myokit/myokit/pull/857) Fixed a memory leak in Simulation.run().
  - [#858](https://github.com/myokit/myokit/pull/858) `OpenCL.info` no longer raises `CL_PLATFORM_NOT_FOUND_KHR` if drivers but no devices are found.

## [1.33.1] - 2022-01-24
- Added
  - [#799](https://github.com/myokit/myokit/pull/799) Added pL, MOhm, and GOhm as standard units.
  - [#811](https://github.com/myokit/myokit/pull/811) DatalogViewer now accepts `.zip` for binary data logs.
  - [#817](https://github.com/myokit/myokit/pull/816) Added support for Python 3.10.
  - [#821](https://github.com/myokit/myokit/pull/821) Sundials-based simulations now auto-detect the version number. The version indicated in myokit.ini is no longer used.
  - [#823](https://github.com/myokit/myokit/pull/823) Sundials 6.0.0 is now supported.
  - [#826](https://github.com/myokit/myokit/pull/826) Added a method `myokit.tools.Benchmarker.print` that prints elapsed time alongside a profiling message.
- Changed
  - Examples will be located in a separate repository, at https://github.com/myokit/myokit-examples
  - [#815](https://github.com/myokit/myokit/pull/815) Myokit will now warn when run on Python 2.7, as testing for 2.7 is being phased out.
  - [#816](https://github.com/myokit/myokit/pull/816) The method `myokit.tools.Benchmarker.format` can now be called without any arguments.
  - [#817](https://github.com/myokit/myokit/pull/816) The internal templating engine now uses `ast` instead of the deprecated (and removed in 3.10) `parser` module.
  - [#825](https://github.com/myokit/myokit/pull/825) The context manager `myokit.tools.capture` now takes an extra argument ``enabled`` which can be used to disabled output capturing.
  - [#825](https://github.com/myokit/myokit/pull/825), [#826](https://github.com/myokit/myokit/pull/826) The debugging arguments to ``myokit run`` have been split into five parts, see ``myokit run --help`` for details.
  - [#834](https://github.com/myokit/myokit/pull/834) The find/replace dialog in the IDE has been replaced with a toolbar.
  - [#836](https://github.com/myokit/myokit/pull/836) Colours in the IDE have been adapted to be clearer in "dark mode".
- Removed
  - [#796](https://github.com/myokit/myokit/pull/796) The Graph Data Extractor tool is now a separate project, hosted at https://github.com/myokit/gde.
  - [#804](https://github.com/myokit/myokit/pull/804) The command line utility `system` no longer reports on the `cma` module.
  - [#821](https://github.com/myokit/myokit/pull/821) Removed the method `myokit.Sundials.version_int`.
- Fixed
  - [#805](https://github.com/myokit/myokit/pull/805) Added missing command line utilities to the documentation, and re-organised the command-line tool docs.
  - [#831](https://github.com/myokit/myokit/pull/831) @DavAug Fixed bug in SBML parser that caused it to ignore terms in differential equations for products of reactions.

## [1.33.0] - 2021-08-04
- Added
  - [#581](https://github.com/myokit/myokit/pull/581) Myokit's expression system now includes a `PartialDerivative` and an `InitialValue` class. Both are for use in sensitivity calculations and may not appear in models.
  - [#581](https://github.com/myokit/myokit/pull/581) Expressions now have a method `diff(lhs)` that returns the (partial) derivative of an expression with respect to the given `LhsExpression`.
  - [#581](https://github.com/myokit/myokit/pull/581) Expressions now have methods `is_derivative`, `is_name`, and `is_number`.
  - [#581](https://github.com/myokit/myokit/pull/581) Added a method `Number.value()`.
  - [#581](https://github.com/myokit/myokit/pull/581) The method `Expression.depends_on` now has an argument `deep` that can be set to `True` to perform a recursive dependency check.
  - [#595](https://github.com/myokit/myokit/pull/595) A class `myokit.CModel` was added that can generate multi-purpose C code for use in simulations. This is mainly for internal use.
  - [#682](https://github.com/myokit/myokit/pull/682) OpenCL code now recognises error code -1001.
  - [#683](https://github.com/myokit/myokit/pull/683) Now testing OpenCL code in CI.
  - [#704](https://github.com/myokit/myokit/pull/704) Added first example notebook to the github repository.
  - [#728](https://github.com/myokit/myokit/pull/728) Added a context manager `myokit.tools.capture` that can redirect and capture output from Python `stdout` and `stderr` via a Python-only method or file-descriptor redirection and should be thread-safe.
  - [#735](https://github.com/myokit/myokit/pull/735) The new module `myokit.float` contains several functions related to floating point numbers that were previously in the main `myokit` namespace or not part of the public API.
  - [#735](https://github.com/myokit/myokit/pull/735) The new module `myokit.tools` contains several stand-alone tools that are used by Myokit and were previously in the main `myokit` namespace or not part of the public API.
  - [#735](https://github.com/myokit/myokit/pull/735) The method `pid_hash`, which is used by compiled code to generate (hopefully) unique ids is now part of the public API.
  - [#744](https://github.com/myokit/myokit/pull/744) Added a method `myokit.OpenCL.available` to check if OpenCL is supported and at least one OpenCL device is detected.
  - [#754](https://github.com/myokit/myokit/pull/754) Added a method `myokit.OpenCL.current_info(x)` that returns information about the currently selected platform and device; support of OpenCL extensions can then be checked with `OpenCLPlatformInfo.has_extension`.
  - [#754](https://github.com/myokit/myokit/pull/754) Improved error message when an `OpenCLSimulation` with double precision is run on a device that does not support it.
  - [#763](https://github.com/myokit/myokit/pull/763) Added a method `OpenCLSimulation.set_conductance_field` to apply heterogeneous conductance on a rectangular grid.
  - [#769](https://github.com/myokit/myokit/pull/769) @Rebecca-Rumney Added a method `myokit.Model.import_component` to import a component from one model to another.
  - [#769](https://github.com/myokit/myokit/pull/769) @Rebecca-Rumney Added an exception type `VariableMappingError` to be raised when there is an error in a variable mapping.
  - [#776](https://github.com/myokit/myokit/pull/776) Added a method `OpenCLSimulation.monodomain_conductance` to replace the deprecated method `calculate_conductance`.
  - [#780](https://github.com/myokit/myokit/pull/780) Alt-up and alt-down can now be used in the text editor to move selected lines up or down.
  - [#782](https://github.com/myokit/myokit/pull/782) The IDE can now import CellML files on opening, e.g. by typing `myokit ide example.cellml`.
  - [#786](https://github.com/myokit/myokit/pull/786) Added a method `myokit.Variable.clamp()` to fix any variable to a constant value.
  - [#786](https://github.com/myokit/myokit/pull/786) Added a method `myokit.Variable.remove_child_variables()` to remove all child (nested) variables from a given variable.
  - [#788](https://github.com/myokit/myokit/pull/788) The IDE will now suggest filenames for model exports.
  - [#792](https://github.com/myokit/myokit/pull/792) @DavAug SBML import now handles equations that explicitly use time.
- Changed
  - [#581](https://github.com/myokit/myokit/pull/581) Powers are now rendered without spaces in mmt code, e.g. `x^2` instead of `x ^ 2`.
  - [#595](https://github.com/myokit/myokit/pull/595) The `Simulation` class now uses CVODES instead of CVODE as backend, which may require changes to your installation.
  - [#595](https://github.com/myokit/myokit/pull/595) The `Simulation` can now calculate sensitivities of variables with respect to parameters and/or initial conditions (see docs for details).
  - [#595](https://github.com/myokit/myokit/pull/595) The `Simulation` class no longer has `apd_var` as a constructor argument. Instead, you can pass an argument `apd_variable` to its `run()` method.
  - [#595](https://github.com/myokit/myokit/pull/595) The `Simulation` class no longer suppresses CVODES warnings but passes them on to the `warnings` module.
  - [#595](https://github.com/myokit/myokit/pull/595) Fix to `Simulation` for Sundials 4.1.0.
  - [#687](https://github.com/myokit/myokit/pull/687) `Variable.set_rhs(None)` now removes an RHS, instead of setting it to `Number(0)`.
  - [#687](https://github.com/myokit/myokit/pull/687) Calling `SimulationOpenCL.set_conductance` will now override any conductances previously set with `set_connections`.
  - [#687](https://github.com/myokit/myokit/pull/687) `SimulationOpenCL.set_connections` no longer accepts `None` as a valid argument.
  - [#687](https://github.com/myokit/myokit/pull/687) The `SimulationOpenCL` methods `set_conductance`, `conductance`, `set_connections`, `neighbours`, `set_paced_cells`, `set_paced_cell_list`, and `is_paced`, will now raise a `RuntimeError` if diffusion was disabled at construction.
  - [#687](https://github.com/myokit/myokit/pull/687) The method `SimulationOpenCL.remove_field` now raises a `KeyError` if no field is set for the given variable.
  - [#689](https://github.com/myokit/myokit/pull/689) In Python 2, an `ImportError` is now raised if `myokit.ini` contains the sequence " ;" in any of its value (as this cannot be processed by Python 2's `ConfigParser`).
  - [#728](https://github.com/myokit/myokit/pull/728) The `LegacySimulation` class no longer suppresses CVODE warnings but passes them on to the `warnings` module (backported from new `Simulation` class).
  - [#789](https://github.com/myokit/myokit/pull/789) The method `myokit.DataLog.save_csv()` now stores the keys using natural sort order (time is still the first field, if present).
- Deprecated
  - [#595](https://github.com/myokit/myokit/pull/595) The classes `myokit.PSimulation` and `myokit.ICSimulation` have been deprecated in favor of the new `Simulation` class.
  - [#735](https://github.com/myokit/myokit/pull/735) The class `myokit.Benchmarker` is deprecated in favor of `myokit.tools.Benchmarker`.
  - [#735](https://github.com/myokit/myokit/pull/735) The method `myokit.format_float_dict` is deprecated and will be removed in future versions.
  - [#735](https://github.com/myokit/myokit/pull/735) The method `myokit.format_path` is deprecated in favor of `myokit.tools.format_path`.
  - [#735](https://github.com/myokit/myokit/pull/735) The method `myokit.strfloat` is deprecated in favor of `myokit.float.str`.
  - [#758](https://github.com/myokit/myokit/pull/758) The class `myokit.FiberTissueSimulation` is deprecated and will be removed in future versions.
  - [#776](https://github.com/myokit/myokit/pull/776) The method `OpenCLSimulation.calculate_conductance` is deprecated in favor of the new method `calculate_conductance`, which takes slightly different parameters.
  - [#787](https://github.com/myokit/myokit/pull/787) The method `myokit.Model.eval_state_derivatives` is deprecated in favor of `myokit.Model.evaluate_derivatives`.
- Removed
  - [#683](https://github.com/myokit/myokit/pull/683) No longer testing on Python 2.7.6 on linux (still testing latest 2.7). No longer testing any Python 2.7 on Windows.
  - [#728](https://github.com/myokit/myokit/pull/728) The classes `myokit.PyCapture` and `myokit.SubCapture` have been replaced by a single context manager `myokit.tools.capture`.
  - [#730](https://github.com/myokit/myokit/pull/730) Removed the method `myokit.pack_snapshot`.
  - [#737](https://github.com/myokit/myokit/pull/737) The method `Model.merge_interdependent_components` was removed. This method was deprecated since 2018-05-30.
  - [#737](https://github.com/myokit/myokit/pull/737) The method `Model.show_line` was removed. This method was deprecated since 2018-05-30.
  - [#737](https://github.com/myokit/myokit/pull/737) The method `Protocol.guess_duration` was removed. This method was deprecated since 2016-02-06.
- Fixed 
  - [#684](https://github.com/myokit/myokit/pull/684) @DavAug Fixed OpenCL loading issue on MacOS (with special thanks to Martin Aguilar).
  - [#686](https://github.com/myokit/myokit/pull/686) Fixed a (windows only) bug in `myokit.tools.format_path()`.
  - [#687](https://github.com/myokit/myokit/pull/687) `Simulation1d` now logs pacing as a global variable, and can log diffusion currents.
  - [#689](https://github.com/myokit/myokit/pull/689) Path lists read from `myokit.ini` are now filtered for empty entries and closing semicolons.
  - [#744](https://github.com/myokit/myokit/pull/744) Fixed a bug in `OpenCLSimulation.find_nan()`, that occurred for very small simulations (e.g. 2 cells).
  - [#744](https://github.com/myokit/myokit/pull/744) Fixed a bug in `OpenCLSimulation` that made it impossible to use `set_connections()` with double precision.
  - [#744](https://github.com/myokit/myokit/pull/744) Fixed a bug in `OpenCLSimulation` that made it impossible to use `set_connections()` on Python 2.
  - [#754](https://github.com/myokit/myokit/pull/754) Improved error message when an `OpenCLSimulation` with double precision is run on a device that does not support it.
  - [#766](https://github.com/myokit/myokit/pull/766) Improved error message when an empty MathML `<cn>` element is encountered.

## [1.32.0] - 2021-01-19
- Added
  - [#672](https://github.com/myokit/myokit/pull/672) Added more detailed error output to several CVODE errors related to RHS-related numerical issues.
  - [#672](https://github.com/myokit/myokit/pull/672) Now tested on Sundials 5 (locally).
  - [#672](https://github.com/myokit/myokit/pull/672) Now testing on Python 3.9 (Linux).
  - [#672](https://github.com/myokit/myokit/pull/672) `Simulation.run` documentation is now more clear on what happens for very short simulation durations (or zero).
  - [#674](https://github.com/myokit/myokit/pull/674) Added a method `Model.has_parse_info` that checks if the model contains information from parsing (i.e. line numbers).
  - [#674](https://github.com/myokit/myokit/pull/674) Added a parameter `raw` to `Model.show_line_of` that returns the line number as an integer
  - [#674](https://github.com/myokit/myokit/pull/674) Added a method to the IDE that lets you jump to the definition of a selected variable.
  - [#680](https://github.com/myokit/myokit/pull/680) Now testing on Python 3.9 and Miniconda 3.8 (Windows).
- Removed
  - [#681](https://github.com/myokit/myokit/pull/681) Removed the deprecated library `myokit.lib.fit`. For fitting see e.g. [PINTS](https://github.com/pints-team/pints) and this [tutorial on fitting ion channel data with Myokit & PINTS](https://github.com/CardiacModelling/fitting-notebooks).
- Fixed
  - [#672](https://github.com/myokit/myokit/pull/672) Fixed bug in `Variable.convert_unit()` that caused unexpected (and quite arbitrary) results.
  - [#672](https://github.com/myokit/myokit/pull/672) Fixed bug where calling `Simulation.run()` with a very short runtime caused a zero state to be returned.
  - [#676](https://github.com/myokit/myokit/pull/676) Fixed a bug in CellML (1 and 2) export when inferring units for a state variable.
  - [#679](https://github.com/myokit/myokit/pull/679) Fixed "DLL load failed while importing myokit" issue on Windows 10 with Python 3.8 (via miniconda).

## [1.31.1] - 2020-12-01
- Added
  - [#623](https://github.com/myokit/myokit/pull/623) The changes made with each release are now stored in CHANGELOG.md.
  - [#622](https://github.com/myokit/myokit/pull/622) `SimulationOpenCL` now includes a method `is_paced` and `neighbours` that provide information about the simulated cells.
  - [#622](https://github.com/myokit/myokit/pull/622) `SimulationOpenCL.find_nan` now has an option to return a `DataLog` with the final logged variables before the error occurred.
  - [#632](https://github.com/myokit/myokit/pull/632) Added methods `DataBlock1d.to_log` and `DataBlock2d.to_log`.
  - [#633](https://github.com/myokit/myokit/pull/633) DataBlockViewer now shows mouse coordinates in status bar for video and graph view.
  - [#652](https://github.com/myokit/myokit/pull/652) Added methods to remove 1d and 2d traces from `DataBlock1d` and `DataBlock2d`.
- Changed
  - [#610](https://github.com/myokit/myokit/pull/610) If numerical errors occur when evaluating an expression, the IDE now shows these in the console instead of in a pop-up.
  - [#622](https://github.com/myokit/myokit/pull/622) `myokit.strfloat` now takes a `precision` argument.
  - [#622](https://github.com/myokit/myokit/pull/622) `Model.format_state` and `Model.format_state_derivatives` now take a `precision` argument.
  - [#622](https://github.com/myokit/myokit/pull/622) If errors occur, the `SimulationOpenCL` now displays improved (and hopefully more informative) output.
  - [#623](https://github.com/myokit/myokit/pull/623) Updated licensing info.
  - [#653](https://github.com/myokit/myokit/pull/653) `Model.pyfunc()` now validates the model before running (and fails if the model does not validate).
  - [#661](https://github.com/myokit/myokit/pull/661) When importing MathML, the inverse hyperbolic trig functions are now rendered using slightly simpler equations.
  - [#664](https://github.com/myokit/myokit/pull/664) EasyML export now adds meta data, a group of CVODE-solved variables, a group of variables to trace, and a group of parameters (based on code contributed by Ed Vigmond).
  - [#664](https://github.com/myokit/myokit/pull/664) EasyML export now converts voltage, current, and time variables to the preferred units.
  - [#664](https://github.com/myokit/myokit/pull/664) EasyML export now has consistently ordered output when re-run.
  - [#664](https://github.com/myokit/myokit/pull/664) EasyML expression writer now uses `expm1` where possible.
- Deprecated
  - [#622](https://github.com/myokit/myokit/pull/622) `SimulationOpenCL.is2d()` was deprecated in favor of `SimulationOpenCL.is_2d()`.
  - [#632](https://github.com/myokit/myokit/pull/632) `DataBlock1d.from_DataLog` and `DataBlock2d.from_DataLog` have both been deprecated, in favor of new `from_log` methods.
- Fixed
  - [#650](https://github.com/myokit/myokit/pull/650) Fix to `myokit.lib.plots.cumulative_current` for normalisation in areas with zero current.
  - [#603](https://github.com/myokit/myokit/pull/603) Improved handling of types (ints resulting from logical operators) in `OpenCLSimulation`.
  - [#613](https://github.com/myokit/myokit/pull/613) `Model.map_component_io` now respects the `omit_constants` argument for Rush-Larsen variables.
  - [#622](https://github.com/myokit/myokit/pull/622) If `Model.format_state_derivatives` needs to evaluate the derivatives, it will now use the given `state` instead of the model state.
  - [#628](https://github.com/myokit/myokit/pull/628) The DataBlockViewer now shows a working colour bar for 1d simulations.
  - [#638](https://github.com/myokit/myokit/pull/638) The DataBlockViewer now handles blocks with `t[0] > 0` correctly.
  - [#655](https://github.com/myokit/myokit/pull/655) Fixed bug where wrong initial state was shown by `myokit.step()`.
  - [#663](https://github.com/myokit/myokit/pull/663) Fixed deprecation warning in `save_state_bin()`.

## [1.31.0] - 2020-08-26
- Added
  - [#548](https://github.com/myokit/myokit/pull/548) Models, protocols, and CVODE simulations can now be pickled, and tests have been added that check that simulations can be run in parallel (even on Windows). 
  - [#548](https://github.com/myokit/myokit/pull/548) Model and protocol now support comparison with `==`.
  - [#553](https://github.com/myokit/myokit/pull/553) The cumulative-current plot now has a maximum-number-of-currents option (all further currents will be bundled into one).
  - [#567](https://github.com/myokit/myokit/pull/567) Added support for Simulation building on Python 3.8 on Windows.
  - [#574](https://github.com/myokit/myokit/pull/574), [#599](https://github.com/myokit/myokit/pull/599), [#547](https://github.com/myokit/myokit/pull/547), [#528](https://github.com/myokit/myokit/pull/528) @DavAug A completely rewritten SBML API and parser that's capable of handling models that define species and reactions.
- Changed
  - [#536](https://github.com/myokit/myokit/issues/536) `Ohm` is now a quantifiable unit in the `mmt` syntax, i.e. `1 [MOhm]`. This replaces the non-standard `R` unit which has been removed.
  - [#556](https://github.com/myokit/myokit/pull/556) CellML imports now import models that contain unsupported units (but with warnings).
  - [#557](https://github.com/myokit/myokit/pull/557) Imports and exports now raise warnings instead of using the Myokit textlogger for this.
  - [#559](https://github.com/myokit/myokit/pull/559), [#541](https://github.com/myokit/myokit/pull/541) Unit tests are now included in the PyPI package.
  - [#560](https://github.com/myokit/myokit/pull/560) Sympy is no longer a required dependency (but still an optional one).
  - [#565](https://github.com/myokit/myokit/pull/565) Some slight changes to simulation building: Now uses `--inplace` instead of `--old-and-unmanageable` and should delete any temporary files created in the process.
  - [#566](https://github.com/myokit/myokit/pull/566) Simulations now include a time and process number dependent hash in their generated-module names.
  - [#569](https://github.com/myokit/myokit/pull/569) The CellML export now ensures there are no spaces in initial value or unit multiplier attributes.
  - [#576](https://github.com/myokit/myokit/pull/576) Non-integer exponents are now allowed in the unit system, which compares units with a `close()` method that expects a certain numerical tolerance, instead of using exact comparison.
  - [#576](https://github.com/myokit/myokit/pull/576) CellML imports now import models with non-integer unit exponents.
  - [#597](https://github.com/myokit/myokit/pull/597) The output of the `step()` method has been improved, and the method now only warns about relative differences bigger than 1 epsilon.
  - [commit](https://github.com/myokit/myokit/commit/fc08debb03bd0f2e2d93a52fc0dc9e907448d057) The method `show_evalution_of` now has consistently ordered output.
  - CellML imports treat new base units as dimensionless.
  - The IDE now checks the protocol even if the model is invalid or unchanged.
- Removed
  - [#563](https://github.com/myokit/myokit/pull/563), [#564](https://github.com/myokit/myokit/pull/564) The `myokit.mxml` module has been removed.
- Fixed
  - [#539](https://github.com/myokit/myokit/pull/539) Bugfix for simulations that ended at a time numerically indistinguishable from an event time.
  - [#570](https://github.com/myokit/myokit/pull/570) Bugfixes and fewer warnings for various matplotlib versions.
  - [#572](https://github.com/myokit/myokit/pull/572) Bugfix to `lib.common.StrenghtDuration`.
  - [#585](https://github.com/myokit/myokit/pull/585) A recently introduced bug in the `HHSimulation`'s `steady_state()` method was fixed.

## [1.30.6] - 2020-04-29
- Fixed
  - [#531](https://github.com/myokit/myokit/pull/531) Fixed bug where GUI CellML export didn't export stimulus current.

## [1.30.5] - 2020-04-20
- Added
  - [#525](https://github.com/myokit/myokit/pull/525) Added support for CellML 2.0.
- Changed
  - [#516](https://github.com/myokit/myokit/pull/516) Rewrote SBML import to use etree instead of DOM.
- Removed
  - [#522](https://github.com/myokit/myokit/pull/522) Removed `myokit.formats.mathml.parse_mathml_dom` function.
  - [#522](https://github.com/myokit/myokit/pull/522) Removed mxml `myokit.mxml.dom_child` and `myokit.mxml.dom_next` methods.
- Fixed
  - [#515](https://github.com/myokit/myokit/pull/515) Now setting OpenCL framework as linker flag on MacOS.

## [1.30.4] - 2020-03-27
- Added
  - [#503](https://github.com/myokit/myokit/pull/503) Added `clone()` and `__repr__()` methods to myokit.Equation.
  - [#507](https://github.com/myokit/myokit/pull/507) Fixed a bug with running simulations in Spyder on Windows.
- Fixed
  - [#496](https://github.com/myokit/myokit/pull/496) Some fixes and tweaks to CellML 1.0/1.1 API.

## [1.30.3] - 2020-03-02
- Small fixes to CellML validation.
- Fixed typo in units `becquerel`.
- Added `notanumber` and `infinity` to MathML parser.

## [1.30.2] - 2020-02-01
- Removed `myo` script.
- Fixed EasyML issue for inf/tau variables used by more than one state.

## [1.30.1] - 2020-01-03
- Added more import/export options to the IDE menu.
- Updated `component.code()` to always outout aliases in the same order.
- Added method to find Markov models in a Myokit model.
- Added method to convert Markov models to compact form.
- Added method to convert Markov models to full ODE form.
- LinearModel now converts to full ODE form.
- Added method `lib.guess.membrane_capacitance`.
- Added method `lib.guess.membrane_currents`.
- Added (experimental) EasyML export.
- Small bugfixes and documentation updates.
- Improved exception handling when evaluating a unit containing an invalid power.
- Made default script and protocol robust against incompatible units.
- Made CellML API `from_myokit_model` more robust against invalid units.

## [1.30.0] - 2019-12-30
- Rewrote CellML import and export, with improved error handling and validation.
- CellML import now converts hardcoded stimulus equation to Myokit protocol.
- CellML export now converts Myokit protocol to hardcoded stimulus equation.
- CellML import now generates more approprate default scripts.
- CellML import now supports unit conversion between components.
- CellML export now infers units from RHS if no unit set.
- CellML import and export can now both handle Web Lab `oxmeta` annotations.
- Various changes and improvements to MathML parsing.
- Added missing `__iter__` to Model and VarOwner.
- The myokit.Name expression can now wrap objects other than myokit.Variable, allowing Myokit's expression system to be re-used for non-myokit expressions.
- Removed myokit.UnsupportedFunction.

## [1.29.1] - 2019-11-24
- Added guessing module, with method to guess which variables (if any) represent the membrane potential and stimulus current.
- Fix for sundials development versions.
- Fixes for PySide2 support.

## [1.29.0] - 2019-10-11
- Myokit is now released under a BSD 3-clause license
- Bugfix to `myokit step` command line tool.

## [1.28.9] - 2019-09-11
- Added PySide2 support.
- Deprecated PyQt4 and PySide.
- Added a method `Model.remove_derivative_references()`.
- Bugfix to `Model.repr()` for models with no name.
- Added `Model.timex()`, `labelx()` and `bindingx()`, which work like `time()`, `label()` and `binding()` but raise an exception if no appropriate variable is found.
- Deprecated `lib.multi.time()`, `label()`, and `binding()`.

## [1.28.8] - 2019-09-03
- Added method `Variable.convert_unit()` that changes a variable's units and updates the model equations accordingly.
- `Unit.conversion_factor` now returns a `Quantity` instead of a float, and accepts helper `Quantity` objects for incompatible conversions.
- Added `Unit.clarify()` method that gives clear representation.
- Added `Unit.multiplier_log_10()` method.
- Added `rtruediv` and `pow` operators to `Quantity` class.
- Small bugfixes to `myokit.lib.hh`.
- Stopped requiring HH alphas/betas and taus/infs to depend on V (allows drug-binding work).
- Bugfix: Time variable in CellML export no longer has equation or initial value.
- CellML export: components now ordered alphabetically.
- Variables with an `oxmeta: time` meta annotation are now exported to CellML with an oxmeta RDF annotation.
- CellML import now allows `deca` prefix.
- Added CellML identifier checks to cellml import.
- Renamed `DataLog.find()` to `find_after()`.
- Added DataLog.interpolate_at(name, time) method.
- Improved colormap used in `plots.cumulative_current()`.
- Bugfix to 'myokit step' for models without a name meta property.
- Updated sign error handling in `myokit.step()`.
- Added IDE shortcuts for unit checking.
- IDE now jumps to unit errors, if found.
- Improved exception display in IDE.
- Var_info now includes unit.
- Fixed bug in `Unit.__repr__` for small multipliers.
- Improved notation of units when complaining about them.

## [1.28.7] - 2019-08-03
- Added option to register external formats.
- Added option to avoid certain prefixes when generating unique variable names.
- `Model.expressions_for()` now accepts more than 1 argument, and handles dependencies on derivatives correctly.
- Removed deprecated method `Model.solvable_subset()`.

## [1.28.6] - 2019-07-26
- Added debug option to `myokit compiler` command.

## [1.28.5] - 2019-07-16
- Bugfix: Removing variables now also removes their bindings and labels.
- Added unit tests.
- Improved performance in `lib.markov` analytical simulations.
- Updated the `myo` script to use the python3 executable.
- Fixed a bug in the default script used when creating or importing a model.
- Made GNOME/KDE icons install using sys.executable instead of a hardcoded python command.
- Fixed handling of string encoding in cellml import.

## [1.28.4] - 2019-05-28
- Myokit is now tested on Python 3.7, but no longer on 3.4.
- Updated default OpenCL paths for windows.
- GUI fixes for matplotlib 3.1.0+.
- Added `set_constant()` method to markov simulations.
- Added `log_times` option to `lib.markov.AnalyticalSimulation`, and started pre-allocating arrays.
- Added option to cumulative current plot to normalise currents.

## [1.28.3] - 2019-05-02
- Fixed some floating point issues with protocols and pacing.
- Updated OpenCL code to work with VS 9.
- Some small changes to the Protocol API.
- Added format protocol option to IDE.

## [1.28.2] - 2018-12-19
- Improved support for native OpenCL on MacOS.
- Native maths in OpenCL simulations is now configurable and disabled by default.

## [1.28.1] - 2018-12-19
- Added support for Sundials 4.0.0
- Made SymPy a dependency.
- Made current loggable in discrete markov simulations.
- Added `log_times` argument to analytical HH simulation.
- Improved performance of analytical HH simulation.
- Added `AbfFile.extract_channel` method that joins sweeps.
- Added `ATF` capability to datalog viewer.
- Added limited `.pro` support to `DataLogViewer`.
- Added `ProgressReporter` that cancels the operation after a time out.
- Added cut/copy/paste options to menu in IDE.
- Bugfix: `myokit.system` didn't check for SymPy version.
- Deprecated `myo` script.
- Changed myokit.VERSION to `myokit.__version__`.
- Various minor tweaks and fixes.

## [1.28.0] - 2018-11-22
- Added `myokit.lib.hh` module for recognising Hodgkin-Huxley style ion current models and using them in fast analytical simulations.
- Added Rush-Larsen (RL) option to OpenCLSimulation.
- Added CUDA kernel export with RL updates.
- Added `OpenCLRLExporter` for OpenCL kernel with Rush-Larsen.
- Improved logging of intermediary variables in OpenCL simulations.
- Improved logging in `Simulation1d`.
- Fix to ABF reader for (unsupported) userlists (abf v2).
- Fixes to Sundials configuration on Windows.
- Small bugfixes, documentation updates, etc.

## [1.27.7] - 2018-11-01
- Various fixes to make Myokit work with Python 2.7.6 (and later).

## [1.27.6] - 2018-09-27
- Now running sundials auto-detection with every `import myokit` if not set in config file.

## [1.27.5] - 2018-09-20
- Bugfix to `OpenCL.load_selection`.
- Added system info command.
- Added command option to show C Compiler support.
- Added command option to show Sundials support.
- Bugfix to `Unit.rdiv`.
- Small fixes to `lib.fit`.
- Documentation config update for `sphinx >=1.8`.
- Parsing now has full test cover.
- Removed special line feed code from parser, as in unicode they are treated as newlines (and stripped out by `splitlines()`).
- Removed obsolete `TEXT_OPS` code from parser.
- Removed redundant check from parser.
- Removed another redundant check from parser.
- Various small bugfixes and tweaks.

## [1.27.4] - 2018-08-12
- Added sundials version detection on first run.
- Moved myokit config files from `~/.myokit` to `~/.config/myokit`.
- Renamed `NumpyExpressionwriter` to `NumPyExpressionWriter`.
- Fixed test issues on MacOS.

## [1.27.3] - 2018-08-06
- Updated the way sundials library locations are stored on windows systems.

## [1.27.2] - 2018-08-04
- Added script that creates icons for windows.
- Updated script that creates icons for linux.

## [1.27.1] - 2018-08-03
- Placeholder release to fix Pypi issue.

## [1.27.0] - 2018-08-03
- Added support for Python 3.4, 3.5, and 3.6.
- Added support for Sundials 3 (by @teosbpl).
- Added support for various Visual C++ compilers.
- Made Myokit pip-installable, stopped providing windows installer.
- Replaced windows sundials binaries with Visual-Studio compiled ones.
- Added a system-wide `myokit` command (after pip install on unix systems).
- Moved development from private repo to GitHub.
- Set up automated testing with Travis (linux) and Appveyor (windows).
- Greatly increased unit-test coverage (and set up checking with codecov.io).
- Added contribution guidelines.
- Added style checking with `flake8`.
- Removed `OrderedPiecewise`, `Polynomial`, `Spline`, and `lib.approx`.
- Deprecated `lib.fit`. Please have a look at [PINTS](https://github.com/pints-team/pints) instead.
- Removed `quadfit()` methods from `lib.fit`.
- Deprecated `lib.common`
- Removed HTML page generating classes from mxml.
- Simplified some of the error classes.
- Simplified `Benchmarker`.
- `DataLog.apd()` now has same output as Simulation threshold crossing finder.
- On-the-fly compilation switched from distutils to setuptools.
- Tidied up.
- Lots of bugfixes.
- Made IDE show Python version in about screen.

## [1.26.3] - 2018-02-09
- Fixed critical bug introduced in version 1.26.2 that stopped Windows simulations from running.

## [1.26.2] - 2018-01-11
- Fixed a small bug in `Simulation`'s logging when using the new `log_times` argument.
- Added Matlab and text file tab to DataLog viewer.
- Removed ancient restriction on components not being called `external`.
- Refactored code to pass flake8 tests.
- Added `len()` method to Protocol.
- Now setting `runtime_libraries` parameter for all compiled classes (simulations), removing the need to set `LD_LIBRARY_PATH` on some systems.

## [1.26.1] - 2017-11-24
- Updated licensing info.

## [1.26.0] - 2017-11-24
- Myokit can now be installed as library using `python setup.py develop`.
- Fixed a bug in the gnome scripts that install icons.
- The `DataLog` `trim`, `itrim` and `extend` methods now return copies, instead of modifying the data 'in place'. 
  This makes the `DataLog`'s methods more consistent, and prevents accidental data loss.
  However, this change makes Myokit 1.26.0 slightly backwards incompatible.
- Added a `DataLog.keys_like` method to iterate over 1d or 2d logs.

## [1.25.3] - 2017-10-06
- Small tweaks to IDE
- Fix to `DataLog.fold()` to discard remainder if period doesn't exactly divide the log length.
- Various bugfixes.
- Improved cvode error catching.
- More control over `lib.fit` verbosity
- Added random starting point option to lib.fit methods.
- Added the option to explicitly specify log points in the single-cell `Simulation` class.
- CVODE sim now raises `SimulationError` if maximum number of repeated zero-steps is made, instead of plain `Exception`.
- Fix `fit.cmaes` to work with cma version 2.x

## [1.25.2] - 2017-08-03
- Small tweaks to IDE.
- Fixed bug with saving the time variable in `DataLog.save_csv()`.

## [1.25.1] - 2017-07-18
- Added xNES and SNES optimisation methods.
- Added interface to CMA-ES optimisation method.
- Replaced the 'tolerance' arguments `in myokit.lib.fit` with more accurate counterparts.
- Removed `ga()` optimisation method.

## [1.25.0] - 2017-07-10
- Added model export to Stan.
- Added data-clamp to CVODE simulation (works, but generally a bad idea).
- Added Protocol.add_step convenience method for building sequential step protocols.
- Added `log()` method to `ExportError`.
- Fixed bug in ABF reading (ABF channel index can be greater than number of channels in file).
- Small fixes to `DataLogViewer`.
- Fixed issue with PySide file open/save dialogs.
- Several small fixes to docs.

## [1.24.4] - 2017-05-04
- Bugfix in PyQt4 support.

## [1.24.3] - 2017-05-03
- Fixed PyQt4/5 and PySide compatibility issue that was causing errors in the DataBlock viewer's open function.

## [1.24.2] - 2017-03-28
- Added missing #pragma directive to enable double-precision simulations OpenCL.

## [1.24.1] - 2016-10-24
- Added support for PyQt5.

## [1.24.0] - 2016-10-14
- The IDE now has a model navigator, that displays the model components alphabetically and lets you navigate large models more easily.
- Fixed a bug in the implementation of `DataBlock1d.grid()`, and updated its documentation: this method returns coordinates for squares where each square represents a data point.
  See the [Stewart 2009 OpenCL example](http://myokit.org/examples/#stewart-2009) for an example of its use.
- Added a second method `DataBlock1d.image_grid()` that returns coordinates for points where each point in space represents a data point.
- Fixed bug with Ctrl+Shift+Home in IDE.
- Various small bugfixes in IDE.
- Updated installation instructions on website.

## [1.23.4] - 2016-09-04
- Fixed bug (with new numpy) in `DataLog.split_periodic`.
- Fixed warnings in GDE.
- Fixed issue with pyside/pyqt difference.

## [1.23.3] - 2016-07-21
- Updated documentation and examples.
- Added extra callback option to pso for detailed feedback.
- Updated default search paths for Sundials headers and libraries.

## [1.23.2] - 2016-06-16
- Small bugfix to IDE.
- Added `pre()` method to Markov simulations (`AnalyticalSimulation` and `DiscreteSimulation`).
- Fixed a bug in `lib.markov.AnalyticalSimulation.run` when `log_interval >= duration`.
- IDE now shows exact location of recent files in status bar.
- Fixed bug in `SymPyExpressionWriter.eq()` and renamed classes to use SymPy with capital P.

## [1.23.1] - 2016-06-05
- Updated documentation.
- Fixed opencl issue.

## [1.23.0] - 2016-05-30
- Added methods for easier symbolic addition of names/components for situations where exact names aren't important.
- Bugfix to datalog viewer.
- Bugfix to vargrapher.

## [1.22.7] - 2016-05-25
- Update to ide: Can now add/remove comments.
- Bugfixes to protocol reading in `AbfFile`.
- Bugfix in `AbfFile` string reading.
- DataLog viewer now opens multiple files if specified on the command line.
- Fix to OpenCL sim reserved names list.
- Various tweaks and fixes.

## [1.22.6] - 2016-03-11
- Fixed bug in IDE.
- Fix to windows start menu icons.

## [1.22.5] - 2016-02-25
- Updated online examples.
- Bugfix in deprecated method `Protocol.guess_duration()`.

## [1.22.4] - 2016-02-24
- Fixed bug with auto-indenting and smart up/down arrows in IDE.
- Fixed bug in parsing of indented multi-line meta-data properties.
- Fixed bug with `[[script]]` sections being added to files when saved.
- Slight update to `DataLog.apd()`.
- Updated the docs of both apd methods to make clear that they use fixed thresholds.

## [1.22.3] - 2016-02-19
- Added hybrid PSO option to `myokit.lib.fit`.
- Added option to return multiple particles' results to PSO.
- Bugfixes and updates to documentation.
- Added BFGS method (interface to scipy) to `myokit.lib.fit`.

## [1.22.2] - 2016-02-08
- Small bugfix in markov simulation class.

## [1.22.1] - 2016-02-08
- Updates to source highlighting in the IDE.
- Various small bugfixes.
- Protocols and events now define a 'characteristic time'.
- The protocol class is now slightly stricter than before, removed its `validate()` method.
- Both markov model simulation classes can now run simulations based on `myokit.Protocol` objects.

## [1.22.0] - 2016-01-28
- Rewrote the Markov model module.
- Added a method to perform stochastic simulations with Markov models.
- Various small bugfixes.

## [1.21.12] - 2016-01-20
- The CellML export now includes a simple periodic pacing protocol.
- Various small bugfixes.

## [1.21.11] - 2016-01-05
- Tidied up code.

## [1.21.10] - 2016-01-04
- Various small bugfixes.

## [1.21.9] - 2015-12-28
- Various small bugfixes.

## [1.21.8] - 2015-11-05
- Removed option to run `mmt` files in threads (was not used and caused issues with GUI).
- Giving up on multiprocessing on windows. Adding switches to disable it in the examples.
- Various bugfixes and improvements.

## [1.21.7] - 2015-10-27
- Improved logging in simulations, made it more consistent throughout Myokit.

## [1.21.6] - 2015-10-23
- Various small bugfixes, improvements and website updates.

## [1.21.5] - 2015-10-14
- Changed the way states are stored in the model (list instead of OrderedDict). Was causing funny bug. Now has less redundant info.
- Fixed bug in `remove_component()`.

## [1.21.4] - 2015-10-06
- Added debug options to openclsim.
- OpenCL sim can now pace based on rules again, which is far more efficient for large numbers of cells.

## [1.21.3] - 2015-10-06
- Various bugfixes.

## [1.21.2] - 2015-10-05
- Added OpenCL device selection.
- Updated cumulative current plot method.

## [1.21.1] - 2015-09-12
- Various small bugfixes and improvements.

## [1.21.0] - 2015-09-04
- Add Powell's method to fit library.
- Added model statistics screen to IDE.
- Presence of `<import>` tag in CellML now causes exception instead of warning.
- Improved CellML import error messages.
- There is no longer a restriction on the type of expression used as a first argument to piecewise and if.
- Fixes to MathML parser and CellML import.
- Added option to extract colormap to DataBlock viewer.
- Added section about uninstalling on windows and slight hints about filesizes to website.
- Introduced "evaluator" class used for parallelized optimization algorithms. Rewrote PSO to use it.
- Added a genetic algorithm optimization method (does not outperform PSO).
- Added reset script to myo that removes all user settings i.e. the entire `DIR_MYOKIT`.
- Added version check to avoid Python3.
- Myokit for WinPython now has an uninstaller that shows up in "Add/Remove programs".
- Various small bugfixes and improvements.

## [1.20.5] - 2015-06-01
- Added Python version check.
- Fitting library: Adding quadratic polynomial fit used to test local optima.
- Various small bugfixes.

## [1.20.4] - 2015-05-11
- Improved export of units to CellML.
- `DataLogViewer` can now open CSV.
- Fixed windows newline issue when writing `\r\n`.
- Small fix to OpenCL memory management.
- OpenCL sim now also cleans when cancelled with keyboard interrupt.
- Added a `finally: sim_clean()` to all simulations.
- Various small bugfixes and improvements.

## [1.20.1] - 2015-04-21
- Various bugs fixed in the IDE.

## [1.20.0] - 2015-04-08
- Added 'next' keyword to protocol syntax.

## [1.19.0] - 2015-04-07
- Explorer now shows output in IDE console.
- PSimulation now tracks arbitrary variables dz/dp, no longer only states dy/dp.
- Various small bugfixes.

## [1.18.6] - 2015-03-29
- Various small bugfixes in the GUI.

## [1.18.5] - 2015-03-24
- Even more improvements to the GUI.

## [1.18.4] - 2015-03-23
- Several improvements to the new GUI.

## [1.18.3] - 2015-03-18
- Added new icons for datablock viewer and gde.
- Update to `settings.py` for CUDA.
- Added string highlighting in script editor.
- `JacobianCalculator` bugfix due to Enno.
- Various small bugfixes and improvements.

## [1.18.2] - 2015-03-16
- Removed last traces of previous GUI.
- Fixes to output capturing so that it works on Windows.
- Various small bugfixes.

## [1.18.1] - 2015-03-15
- New IDE seems stable.
- Added monkey patch for `os.popen` issue on windows.

## [1.18.0] - 2015-03-14
- Completely new GUI in QT instead of WX, should solve mac problems, improve performance throughout.
- Integrated GDE with Myokit classes.
- Updated docs for command line tools.
- Dropping idea of supporting `msvc9` compiler on windows. Too many issues.
- Various small bugfixes.

## [1.17.4] - 2015-03-09
- Bugfix in settings.py

## [1.17.3] - 2015-03-09
- GDE is now a part of Myokit.
- Added "monkey patch" for old windows compilers.
- Some changes for C89 compatibility.

## [1.17.1] - 2015-03-05
- SI units named after people are now also accepted when capitalized.
  Never used for output in this fashion.

## [1.17.0] - 2015-03-05
- Now allowing (but not guaranteeing correctness of) arbitrary connections in OpenCL sim.
- Various improvements and bugfixes.

## [1.16.3] - 2015-02-25
- Added `Quantity` class for number-with-unit arithmetic.
- Fix to CellML export of dimensionless variables with a multiplier.
- Various small bugfixes and improvements.

## [1.16.2] - 2015-02-22
- Added current calculating method to Markov model class.
- Added on multi-model experiment convenience classes.

## [1.16.1] - 2015-02-19
- Binds and labels now share a namespace.

## [1.16.0] - 2015-02-19
- Added unit conversion method to unit class.
- Various small bugfixes and improvements.

## [1.15.0] - 2015-02-05
- Various small bugfixes and improvements.

## [1.14.2] - 2015-02-02
- Added NaN check to `PSimulation`.
- Added on model comparison method.
- Nicer output of numbers in expressions and unit quantifiers.
- Tiny fixes in Number representation and GUI.
- Imrpoved video generation script.
- Various small bugfixes and improvements.

## [1.14.1] - 2015-01-25
- Added partial validation to Markov model class.
- Moved `OpenCLInfo` into separate object.
- GUI now shows remaining time during experiment.
- Various small bugfixes and improvements.

## [1.14.0] - 2015-01-16
- Added Alt-1,2,3 tab switching to GUI.
- Updates to `DataLog`.
- Fixed opencl issue: constant memory is limited, using `__constant` for parameter fields can give a strange error (`invalid_kernel_args` instead of out of memory errors). 
  Fixed this by chaning `__constant` to `__global`.
- Various small bugfixes and improvements.

## [1.13.2] - 2014-12-05
- Various improvements and bugfixes.

## [1.13.1] - 2014-12-03
- Fixed a bug with fixed interval logging in CVODE sim.

## [1.13.0] - 2014-11-30
- Checked all load/save methods for `expanduser()` after issues during demo in Ghent.
- Changed `model.var_by_label()` to `model.label()`.
- Added option to show variables dependent on selected var.
- Added support for reading WinWCP files.
- Various improvements and bugfixes.

## [1.12.2] - 2014-11-19
- Added `parse_model()` etc methods to parser.
- Made sure protocol is cloned in all simulations.
  Protocols are not immutable and changes made after setting the protocol should not affect the simulation (or vice versa).
- Added a simulation that calculates the derivative of a state w.r.t. a parameter.
- Working on `MarkovModel` class.
- Added method to convert monodomain parameters to conductances to opencl simulation.
- Various small bugfixes.

## [1.12.1] - 2014-11-08
- Various small bugfixes.

## [1.12.0] - 2014-11-07
- Added `ATF` support.
- Added a Python-based `PacingSystem` to evaluate protocols over time in Python.
- Added `Protocol` to `SimulationLog` conversion.
- Improvements to GUI classes.
- Added protocol preview to GUI.
- Various small bugfixes.

## [1.11.13] - 2014-11-04
- Fixed memory use and halting issue in `lib.fit`.
- Fixed bug in `aux.run()`.
  APDs are now returned in SimulationLogs instead of plain dicts.
  This allows saving as csv and is more consistent with what users would expect the simulation to return.

## [1.11.12] - 2014-11-03
- Bugfix in PSO code: Initial positions weren't set properly, could end up out of bounds.

## [1.11.11] - 2014-10-30
- Made threaded `run()` an option in `settings.py`.

## [1.11.10] - 2014-10-30
- Added quick figure method to `abf`.
- Various small bugfixes.

## [1.11.9] - 2014-10-18
- Added PySilence context manager, made `CSilence` extend it.
- `myokit.run()` now runs the script inside a separate thread.
  This allows `sys.exit()` to be used in a script.
- `myokit.run()` now handles exceptions correctly.
- Various improvements and bugfixes.

## [1.11.8] - 2014-10-17
- Added rectangular grid mapping of parameter spaces.
- Removed custom open dialog from GUI.
- Various improvements and bugfixes.

## [1.11.7] - 2014-10-14
- Added jacobian examples.
- Various improvements and bugfixes.

## [1.11.6] - 2014-10-10
- Added parallelized particle search optimization method (PSO).
- Made linear system solving much faster.
- Looked at using matrix exponentials in markov model code, over 1000 times slower than eigenvalue method!
- Added method to draw colored Voronoi diagram.
- Further annotated the example files.
- Various small bugfixes.

## [1.11.5] - 2014-09-24
- Added note about csv import to `SimulationLog.save_csv`.
- Added publications to website. Uploaded hand-outs for workshop.
- Updated GDE version to 1.3.0.

## [1.11.4] - 2014-09-22
- Added hyperbolic functions to CellML import.
- Updated cellml import: Unused variables without an rhs are now removed, used variables without an rhs are given an automatic rhs of 0. 
  Both cases generate a warning.
- Update to cellml import: If a variable is mentioned but never declared (i.e. if it is an external input) a dummy variable is now created and a warning is  given.
- Added method to `myo` to get version number.
- Fixed string encoding issue in CellML import.
- Tweaks to the gui based on workshop feedback.
- Fixed windows issue: IE likes to download `.cellml` files as `.xml,` making them invisible to the gui. 
  Added a glob rule for `.xml` to the cellml import in the gui.

## [1.11.3] - 2014-09-19
- Moving to next version.
- Small bugfixes and a `variable.value()` method.

## [1.11.2] - 2014-09-18
- Various small bugfixes.

## [1.11.1] - 2014-09-18
- Added a formatting option to the `Benchmarker`.
- Fixed OS/X GUI issues with progress bar.

## [1.11.0] - 2014-09-15
- Adding Sympy to formats list.
- Added sympy exporter and importer.
- Added `LinearModel` class for working with markov models.

## [1.10.3] - 2014-09-11
- Now raising exception when user cancels simulation instead of silent exit.
- Added zero-step detection to cvode sim that now raises a `SimulationError` after too many consecutive zero steps.

## [1.10.2] - 2014-09-10
- Improvement debugging in the GUI: Now shows line numbers of error in script.

## [1.10.1] - 2014-09-08
- Fixed bug in error handling.

## [1.10.0] - 2014-08-30
- Added Windows installer.

## [1.9.11] - 2014-08-29
- Updates to Windows install script.

## [1.9.10] - 2014-08-27
- Added (valid) CellML export.
- Various small bugfixes.

## [1.9.9] - 2014-08-26
- Added update script.

## [1.9.8] - 2014-08-25
- Various improvements and bugfixes.

## [1.9.7] - 2014-08-21
- Fixed bug with dialogs on OS/X.
- Bundled all scripts into a single script `myo`.
- Updated installation script for Windows.

## [1.9.6] - 2014-08-19
- Fixed bug with dialogs on OS/X

## [1.9.5] - 2014-08-14
- Added device info to OpenCL debug output.
- Improved memory handling in OpenCL simulations.
- Various small bugfixes.

## [1.9.4] - 2014-08-13
- Added a script that installs a desktop icon for the gui under Windows.
- Added a global `readme.txt`.
- Various small bugfixes.

## [1.9.3] - 2014-08-08
- Various small bugfixes.

## [1.9.2] - 2014-08-01
- Improved ABF support.
- Various small bugfixes.

## [1.9.1] - 2014-07-31
- Bugfix in GUI for Windows.

## [1.9.0] - 2014-07-31
- Added stable point finding method.
- Added icons for windows version.
- Rebranding as 'Myokit' (with capital M, no more mention of the "Maastricht Myocyte Toolkit").
- Changed license to GPL.

## [1.8.1] - 2014-07-16
- Various improvements and bugfixes.

## [1.8.0] - 2014-07-16
- Updates to website
- Various small bugfixes.

## [1.7.5] - 2014-07-10
- Added method to fold log periodically (based on `split_periodic`).
- Various small bugfixes.

## [1.7.4] - 2014-07-08
- Various small bugfixes.

## [1.7.3] - 2014-07-07
- Reinstated logging of derivatives in CVODE simulation.
- Various small bugfixes.

## [1.7.2] - 2014-07-07
- Various small bugfixes.

## [1.7.1] - 2014-07-07
- Added load/save methods to DataBlock1d.
- Made ICSimulation work with DataBlock2d to calculate eigenvalues.
- Various small bugfixes.

## [1.7.0] - 2014-07-04
- Added a JacobianGenerator class.
- Added a simulation that integrates partial derivatives to find the derivatives of the state w.r.t. the initial conditions.
- Added latex export.
- Various small bugfixes.

## [1.6.2] - 2014-06-18
- Various small bugfixes.

## [1.6.1] - 2014-06-13
- Added IV curve experiment.
- Improved error detection in CVODE simulation.

## [1.6.0] - 2014-06-06
- Added a diffusion on/off switch to the OpenCL simulation.
- The OpenCL sim can now replace constants by scalar fields.
  This allows it to be used to test parameter influence or to simulate heterogeneity.

## [1.5.2] - 2014-06-04
- Better handling of unknown units.
- Added `eval_state_derivs` option to GUI.
- Added trim trailing whitespace method to gui.
- Gui and step script now show numerical errors if they occur.
- Added `trim()` and `itrim()` methods to simulation log.
- Added a 2-variable parameter range exploration class.
- DataBlock viewer now can export frames and graphs.
- Various improvements and bugfixes.

## [1.5.1] - 2014-05-08
- Added method `Model.set_name()`.
- Updated installer script for GNOME/KDE.
- Various small bugfixes.

## [1.5.0] - 2014-04-24
- Added on Strength-Duration experiment.
- Added method to create cumulative current/charge plots.

## [1.4.8] - 2014-04-22
- Changed `SimulationLog.integrate()` to use left-point rule instead of midpoint rule.
  This makes much more sense for the stimulus current when using CVODE.
- Various improvements and bugfixes.

## [1.4.7] - 2014-04-17
- Various small bugfixes.

## [1.4.6] - 2014-04-10
- Added RestitutionExperiment to `lib.common`.
- Various small bugfixes.

## [1.4.5] - 2014-04-07
- Re-organised code.
- Various small bugfixes.

## [1.4.4] - 2014-03-27
- Various improvements and bugfixes.

## [1.4.3] - 2014-03-17
- Various small bugfixes.

## [1.4.2] - 2014-03-11
- Added unit methods to IDE.
- Updated the installation guide.
- Added method to 'walk' over the operands in an expression, depth-first.
- Added a few default unit representations
- Various small bugfixes.

## [1.4.0] - 2014-02-18
- Added unit checking methods.
- Improved CellML unit reading from constants.
- Added `pack_snapshot()` method that creates a copy of the current Myokit version.
- Created `DataBlock` classes for alternative view of rectangular simulation data.
- Added GUI for viewing 1D and 2D simulation data.
- Various small bugfixes.

## [1.2.0] - 2014-01-27
- Changed `[[plot]]` to `[[script]]`.
- Various improvements and bugfixes.

## [1.1.0] - 2014-01-24
- Updated interface of opencl simulations.
- Added OpenCL-based parameter RangeTester class.
- Various small bugfixes.

## [1.0.2] - 2014-01-09
- Updates to documentation.

## [1.0.0] - 2013-12-24
- Improved documentation.
- Added a 'running simulations' guide.
- Added SymPy export.
- Added unit tests.
- Added binary format for simulation logs.
- Aliases are now retained in model export.
- Various small bugfixes.

## [0.17.2] - 2013-12-19
- Improved documentation.
- Various small bugfixes.

## [0.17.1] - 2013-12-19
- New model syntax, model stars with: `[[model]]`.
- Various small bugfixes.

## [0.17.0] - 2013-12-11
- Added binary version of `save_state` and `load_state`.
- Added ProgressPrinter to show progress during long simulations.
- Added precision switch to `prepare_log` and `load_csv`.
- Added method to find solvable equations dependent on one or more variables.
- Improved support for ABF protocol and data reading.
- Various small bugfixes.

## [0.16.3] - 2013-11-06
- Improved OpenCL simulation error output.
- Various improvements and bugfixes.

## [0.16.2] - 2013-11-01
- Improvements to GUI.
- Improved `find_nan` method in OpenCL sim.
- Added method to expression's `eval()` to evaluate with numpy.Float32 objects.
  This helps finding the source of OpenCL single-precision NaN errors.
- Various small bugfixes.

## [0.16.1] - 2013-10-31
- Refactored code, reduced size of giant modules.
- Various small bugfixes.

## [0.16.0] - 2013-10-31
- Added recovery-from-inactivation experiment.
- Updated `ActivationExperiment`, added boltzmann fit.
- Added boltzmann fit to `InactivationExperiment`.
- Added time constant of activation method to `ActivationExperiment`.
- Rewrote unit system.
- Various improvements and bugfixes.

## [0.15.9] - 2013-10-22
- Various small bugfixes.

## [0.15.8] - 2013-10-16
- Slight optimizations in OpenCL code.
- Various small bugfixes.

## [0.15.7] - 2013-10-15
- Various small bugfixes.

## [0.15.6] - 2013-10-15
- Updated step method to accept models as reference.
- Reinstated `Model.load_state()` method.
- Imrpoved find dialog.
- Various small bugfixes.

## [0.15.5] - 2013-10-14
- Added quick var info to gui.
- Renamed `current_diff` to `diffusion_current`.

## [0.15.4] - 2013-10-12
- Added on ChanneML import.
- FiberTissueSimulation now works with 2D fibers.

## [0.15.2] - 2013-10-10
- Added data extraction features to abf format.
- Added on Fiber-Tissue simulation class.
- Various improvements and bugfixes.

## [0.15.0] - 2013-09-18
- Number of cells to pace can now be set in `OpenCLCableSimulation`.
- Added function to find origin of NaN errors in an `OpenCLCableSimulation`.
- Updated SimulationLog to return mesh grid for pyplot.
- Added 1D CV calculation to `SimulationLog`.
- Renamed cable simulation classes.
- Made 1D OpenCL Simulation suitable for 2D use.
- Added method to list component cycles.
- Added a method that checks which variables cause mutually dependent components.
- Various small bugfixes.

## [0.14.1] - 2013-08-23
- Fixed direction convention for diffusion current.
- Simulation log now has local and global variables (for multi-cell simulations).
- Added OpenCL export.
- Added a C header file with pacing functions, shared by several simulations.
- Added a settings file `settings.py`.
- Added OpenCL simulation object.
- Various small bugfixes.

## [0.14.0] - 2013-07-19
- Various performance boosts.
- Rewrite of expression classes.
- Improved parser.
- Added options to move variables, delete variables.
- Improved `Model.clone()` method.
- Added strand simulations via Python interface.
- Various improvements and bugfixes.

## [0.13.9] - 2013-06-06
- Working CUDA kernel export.

## [0.13.8] - 2013-06-06
- Various small bugfixes.

## [0.13.7] - 2013-06-06
- Added simple Ansi-C forward euler export.
- Various small bugfixes.

## [0.13.6] - 2013-05-31
- Added progress bars to explorer in gui (F6).
- Worked on dependency graphs.
- Added meta data to components.
- Added option to `SimulationLog` to split into periodic pieces.
- Various improvements and bugfixes.

## [0.13.5] - 2013-05-23
- Various improvements and bugfixes.

## [0.13.4] - 2013-05-23
- Made `engine.realtime` contain the elapsed system time, not the absolute system time.
- Made `SimulationLog` suitable for multi-dimensional data.
- Added `StrandSimulation` object.
- Added Graph Data Extractor.
- Added `RhsBenchmarker`.
- Began work on CUDA export.
- Added Coffman-Graham algorithm for directed acyclic graph layer assignment.
- Added `get_last_number_of_evaluations()` method to `Simulation`.
- Various updates to the documentation.
- Various small bugfixes.

## [0.13.0] - 2013-03-28
- Added export to strand/fiber simulation in Ansi-C.
- Added syntax for binding to external values.
- Various small bugfixes.

## [0.12.7] - 2013-02-27
- Added plotting methods.
- Added benchmarking to simulation.
- Various improvements and bugfixes.

## [0.12.6] - 2013-02-26
- Refactored `myokit.lib`.
- Added APD calculating function.
- Added APD measurement to simulation using CVode's root finding.
- Added padding function to `save_csv`.
- Created `SimulationLog` class.
- Various small bugfixes.

## [0.12.4] - 2013-02-20
- Refactored import/export modules.
- Updated documentation.
- Added method to interpolate logged results.
- Improved performance in CVODE simulations.
- Added periodic logging option to simulation.
- Improved Explorer GUI.
- Added method to run euler/rk4 simulations.
- Added OrderedPiecewise class.
- Added progress bar to gui.
- Various small bugfixes.

## [0.10.8] - 2013-01-15
- Bugfix in metadata export.

## [0.10.7] - 2013-01-15
- Various improvements and bugfixes.

## [0.10.6] - 2013-01-15
- Rewrote cellml import.
- Worked on methods to fit simplify functions.
- Updates to `mmt` syntax
- Added multi-line comments to `mmt` syntax.
- Various small bugfixes.

## [0.10.5] - 2012-11-12
- Added tests.
- Added `piecewise()` expressions.
- Various improvements and bugfixes.

## [0.10.3] - 2012-10-30
- Improved import and export interfaces.
- Added `save_state()` method.
- Improved documentation
- Conversion of Myokit expressions to Python functions.
- Added benchmarking methods.
- Implemented unit parsing.
- Added SBML import.
- Added methods for function simplification (via approximations).
- Introduced website.
- Various small bugfixes.

## [0.9.17] - 2012-07-27
- Added local aliases to syntax.
- Simplified syntax.
- Simulation and gui now allow unlogged pacing.
- Added search function to GUI.
- Templating based exports, available from GUI.
- Import of CellML metadata.
- Added protocol wizard to GUI.
- Added simple component dependency graph to GUI.
- Added model debug options.
- Added matlab export.
- Introduced three-section `mmt` file.
- ABF protocol import.
- Added Sphinx-based documentation.
- Added routine that shows sizes of integrator steps.
- Various small bugfixes.

## [0.9.0] - 2012-03-12
- First `mmt` syntax, parser and model classes.
- Initial CellML import.
- C++ export.
- Ansi-C export, python export.
- Beat script that uses generated Ansi-C and CVODE, compiled on the fly.
- First working GUI.

## [0.0.0] - 2011-12-19
- Working on simple model syntax, parser and export to C++.
<|MERGE_RESOLUTION|>--- conflicted
+++ resolved
@@ -4,12 +4,9 @@
 
 ## Unreleased
 - Added
-<<<<<<< HEAD
+  - [#1092](https://github.com/myokit/myokit/pull/1092) The method `DataLog.load_csv` can now read CSV files with duplicate column names.
   - [#1088](https://github.com/myokit/myokit/pull/1088) The DataLogViewer now displays meta data for myokit DataLogs.
   - [#1088](https://github.com/myokit/myokit/pull/1088) The HEKA file format now supports more meta data, including filters.
-=======
-  - [#1092](https://github.com/myokit/myokit/pull/1092) The method `DataLog.load_csv` can now read CSV files with duplicate column names.
->>>>>>> e4e4ebe1
 - Changed
 - Deprecated
 - Removed
