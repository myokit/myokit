# Changelog
                
This page lists the main changes made to Myokit in each release.

## Unreleased
- Added
  - [#1075](https://github.com/myokit/myokit/pull/1075) Add a `myokit.TypeError` exception, which inherits from `myokit.IntegrityError` but is used specifically if one type of expression was expected but another was found.
- Changed
  - [#1075](https://github.com/myokit/myokit/pull/1075) Expressions will now raise a `myokit.TypeError` in the constructor if their operands are unexpected expression types, e.g. if numbers and booleans are mixed.
  - [#1074](https://github.com/myokit/myokit/pull/1074) Expressions will now raise a `myokit.IntegrityError` in the constructor if their operands are not expression objects: previously, this check was only performed by `Expression.validate()`.
  - [#1067](https://github.com/myokit/myokit/pull/1067) Improved the meta data loaded from HEKA files when creating a `myokit.DataLog`.
- Removed
  - [#1075](https://github.com/myokit/myokit/pull/1075) Removed the `PrefixCondition` base class previously used in the expression system, as only `Not` inherited from it.
- Fixed
  - [#1071](https://github.com/myokit/myokit/pull/1071) When DataLog.split_periodic does not make a split, a length 1 list is returned instead of a `DataLog`.
  - [#1075](https://github.com/myokit/myokit/pull/1075) Added missing `Expression` base classes to public API.
<<<<<<< HEAD
  - [#1077](https://github.com/myokit/myokit/pull/1077) Fixed bug where data log viewer crashed when reading an empty WCP file.
=======
  - [#1078](https://github.com/myokit/myokit/pull/1078) Added support for Numpy 2.
>>>>>>> 4a63cf52

## [1.36.1] - 2024-05-10
- Added
  - [#1063](https://github.com/myokit/myokit/pull/1063) Added support for Sundials 7.0.0.
- Removed
  - [#1061](https://github.com/myokit/myokit/issues/1061) Currently unable to test OpenCL features on Mac OS.
- Fixed
  - [#1060](https://github.com/myokit/myokit/pull/1060) Fixed an issue with overflows in tau for HH analytical simulations leading to unnecessary NaNs in state and current simulation outputs.

## [1.36.0] - 2024-03-22
This release fixes a potential issue in simulation output, please see [#1055](https://github.com/myokit/myokit/pull/1055) for details.
- Added
  - [#1051](https://github.com/myokit/myokit/pull/1051) Added a method `Simulation.crash_inputs` that returns the inputs (binding values) if the last run raised a `SimulationError`.
  - [#1055](https://github.com/myokit/myokit/pull/1055) Added an abstract class `CBasedExpressionWriter` to use as base class for expression writers for C-like languages.
- Changed
  - [#1051](https://github.com/myokit/myokit/pull/1051) `Model.evaluate_derivatives` will now use `numpy.errstate(all='raise')` when `ignore_errors` is set to `False`, causing more numerical issues to be reported.
  - [#1055](https://github.com/myokit/myokit/pull/1055) `Expression.pyfunc` now sorts its arguments in alphabetical order.
- Deprecated
  - [#1051](https://github.com/myokit/myokit/pull/1051) `Simulation.eval_derivatives` is deprecated in favour of an `evaluate_derivatives` method that uses `default_state` instead of `state` when no state is given, and has better support and clearer rules for handling bindings.
  - [#1051](https://github.com/myokit/myokit/pull/1051) `Simulation.last_state` is deprecated in favour of `crash_state`.
- Fixed
  - [#1045](https://github.com/myokit/myokit/pull/1045) Fixed an issue where the cache used in MarkovModel was not invalidated if `set_constant()` changed simulation parameters.
  - [#1050](https://github.com/myokit/myokit/pull/1050) Fixed warnings about unknown escape sequences.
  - [#1051](https://github.com/myokit/myokit/pull/1051) Numerical simulation errors in `Simulation` now re-evaluate the state using the last inputs, as well as the last state.
  - [#1051](https://github.com/myokit/myokit/pull/1051) The `Simulation` class now provides error states and inputs for both cvode-detected crashes and too many zero-length step crashes.
  - [#1055](https://github.com/myokit/myokit/pull/1055) `ExpressionWriter` classes now always output a `PrefixPlus`, including brackets where necessary.
  - [#1055](https://github.com/myokit/myokit/pull/1055) The `AnsiCExpressionWriter` and related expression writers now wrap all conditions in brackets.
  - [#1055](https://github.com/myokit/myokit/pull/1055) The `PythonExpressionWriter`, `NumPyExpressionWriter`, `StanExpressionWriter`, and `LatexExpressionWriter` now output brackets around double `Power` operations, so that the Myokit expression `a**b**c` is interpreted as `(a**b)**c`.
  - [#1055](https://github.com/myokit/myokit/pull/1055) Fixed bracket adding for `PrefixPlus`, `PrefixMinus`, and `Not` in `LatexExpressionWriter`.
  - [#1055](https://github.com/myokit/myokit/pull/1055) Fixed bracket adding for `PrefixPlus` and `PrefixMinus` in Presentation MathML.

## [1.35.4] - 2023-10-12
- Added
  - [#1010](https://github.com/myokit/myokit/pull/1010) Added more information methods to `formats.heka.Segment`
  - [#1012](https://github.com/myokit/myokit/pull/1012) The method `Model.add_variable` now has keyword arguments `unit`, `rhs`, `label`, `binding`, and `initial_value` to allow one-line variable creation and initialisation.
  - [#1018](https://github.com/myokit/myokit/pull/1018) The PatchMaster file reading can now extract information for multiple amplifiers (if used), and more information methods were added.
- Fixed
  - [#1020](https://github.com/myokit/myokit/pull/1020) Fixed an issue where the explorer time fields had a white background in dark mode.
  - [#1021](https://github.com/myokit/myokit/pull/1021) Fixed a buggy deprecation warning in `lib.plots.cumulative_current`.
  
## [1.35.3] - 2023-07-26
- Added
  - [#1006](https://github.com/myokit/myokit/pull/1006) The `DataLog` class can now store global meta data in `.meta` and per-column meta data in `.cmeta`. Both must be string-string key-value pairs.
  - [#1006](https://github.com/myokit/myokit/pull/1006) Simulations now automatically add some meta data (units) to the data log.
  - [#1006](https://github.com/myokit/myokit/pull/1006) The `DataLog` class can now save meta data to disk using the [CSV-on-the-web](https://w3c.github.io/csvw/) format.
  - [#1006](https://github.com/myokit/myokit/pull/1006) Added a class `ColumnMetaData` to represent per-column meta data of a table or DataLog.
  - [#1006](https://github.com/myokit/myokit/pull/1006) ABF, WCP, and PatchMaster file classes now add meta data when creating a `DataLog`.
- Changed
  - [#1006](https://github.com/myokit/myokit/pull/1006) Made core classes `ObjectWithMetaData`, `MetaDataContainer`, `VarOwner`, and `VarProvider` part of the public API. Similarly the method `check_name`.
  - [#1008](https://github.com/myokit/myokit/pull/1008) The `PatchMasterFile` reader no longer performs "zero offset subtraction" (in which a recorded current trace is shifted until a user-specified segment has zero current) by default.
- Fixed
  - [#1006](https://github.com/myokit/myokit/pull/1006) `DataLog.clone()` no longer replaces `array.array` objects with lists.

## [1.35.2] - 2023-07-19
- Fixed
  - [#1005](https://github.com/myokit/myokit/pull/1005) DataBlock viewer now shows user-set values when exporting a colormap.

## [1.35.1] - 2023-07-19
- Added
  - [#955](https://github.com/myokit/myokit/pull/955) Added provisional HEKA PatchMaster file reading.
  - [#985](https://github.com/myokit/myokit/pull/985), [#998](https://github.com/myokit/myokit/pull/998) The `AbfFile` and `WcpFile` now implement a shared `SweepSource` interface.
  - [#985](https://github.com/myokit/myokit/pull/985) Added a method `AtfFile.path` that returns the full path.
  - [#985](https://github.com/myokit/myokit/pull/985) Added a method `WcpFile.info` that returns a string version of the file's meta data, and a method `WcpFile.sample_count` that returns the number of samples per channel.
  - [#1003](https://github.com/myokit/myokit/pull/1003) The DataBlock viewer now has fields to enter a lower and upper range for the colormap conversion.
  - [#1003](https://github.com/myokit/myokit/pull/1003) Added new color maps for `myokit.DataBlock` viewing.
- Changed
  - [#985](https://github.com/myokit/myokit/pull/985), [#998](https://github.com/myokit/myokit/pull/998)  The interface to the `AbfFile` class has changed significantly, and in a backwards incompatible ways. Please see the documentation for further details.
  - [#991](https://github.com/myokit/myokit/pull/991) Myokit no longer uses the `logging` module but makes calls to `warnings.warn` instead.
  - [#992](https://github.com/myokit/myokit/pull/992) If a `Simulation` is created with `protocol={}`, then `pace` will not be set as a binding label. To stay backwards compatible it _will_ be set if `protocol=None`.
  - [#994](https://github.com/myokit/myokit/pull/994) Simulations can now start at arbitrary times, including negative ones. Note that protocol events have a default offset of 0, so no events are usually expected at negative times.
- Deprecated
  - [#985](https://github.com/myokit/myokit/pull/985) The method `WcpFile.myokit_log` is deprecated in favor of `WcpFile.log`.
  - [#985](https://github.com/myokit/myokit/pull/985) The methods `WcpFile.channels` and `WcpFile.records` are deprecated in favor of `WcpFile.channel_count` and `WcpFile.record_count`.
  - [#985](https://github.com/myokit/myokit/pull/985) The method `WcpFile.plot` is deprecated in favor of `WcpFile.matplotlib_figure`.
  - [#985](https://github.com/myokit/myokit/pull/985) The method `WcpFile.records` is deprecated in favor of `WcpFile.record_count` or `WcpFile.sweep_count`.
  - [#985](https://github.com/myokit/myokit/pull/985) The method `AtfFile.myokit_log` is deprecated in favor of `AtfFile.log`.
  - [#998](https://github.com/myokit/myokit/pull/998) The method `WcpFile.info` is deprecated in favor of `WcpFile.meta_str`.
  - [#998](https://github.com/myokit/myokit/pull/998) The method `AtfFile.info` is deprecated in favor of `AtfFile.meta_str`.
- Fixed
  - [#985](https://github.com/myokit/myokit/pull/985) `AbfFile.filename` now returns the filename, not the full path.
  - [#985](https://github.com/myokit/myokit/pull/985) `AtfFile.filename` now returns the filename, not the full path.
  - [#992](https://github.com/myokit/myokit/pull/992) `Simulation` now sets any variable bound to a pacing label to 0 if no protocol for that label is set.
  - [#998](https://github.com/myokit/myokit/pull/998) Fixed a bug where channels in ABF v1 files were sometimes scaled using the wrong meta data.
  - [#1003](https://github.com/myokit/myokit/pull/1003) Fixed a bug in the DataBlockViewer introduced when adding Qt6 support.

## [1.35.0] - 2023-06-21
- Added
  - [#979](https://github.com/myokit/myokit/pull/979) Added support for PyQt6 and PySide6.
- Changed
  - [#980](https://github.com/myokit/myokit/pull/980) Python 2 is no longer supported. The minimum supported Python version is now 3.7.
- Removed
  - [#979](https://github.com/myokit/myokit/pull/979) Removed support for PyQt4 and PySide, which were deprecated since 2019.

## [1.34.0] - 2023-06-07
- Added
  - [#898](https://github.com/myokit/myokit/pull/899) @martinjrobins Initial conditions for state variables can now be (constant-valued) expressions. Previously, only literals were allowed.
  - [#918](https://github.com/myokit/myokit/pull/918) Added `Model.initial_values`, which returns the model's initial values as a list of expressions, floats, or equations.
  - [#918](https://github.com/myokit/myokit/pull/918) Added `Model.set_initial_values`, which sets the model's initial values using a list of expressions or anything accepted by `map_to_state`.
  - [#918](https://github.com/myokit/myokit/pull/918) Added `Variable.initial_value`, which returns a state variable's initial value as an expression or float.
  - [#918](https://github.com/myokit/myokit/pull/918) Added `Variable.set_initial_value`, which sets a state variable's initial value using an expression, string expression, or float.
  - [#918](https://github.com/myokit/myokit/pull/918) Added `IllegalReferenceInInitialValueError` for illegal references made in initial value expressions.
  - [#947](https://github.com/myokit/myokit/pull/947) @martinjrobins The `Simulation` class can now handle multiple protocols during a single simulation.
  - [#947](https://github.com/myokit/myokit/pull/947) Fixed-form protocols are now implemented in a `TimeSeriesProtocol`.
- Changed
  - [#898](https://github.com/myokit/myokit/pull/899) `Variable.promote` can now take an expression, a number, or a string (which will be parsed as an expression) for the argument `initial_value`.
  - [#909](https://github.com/myokit/myokit/pull/909) Myokit is now tested on Python 3.11.
  - [#909](https://github.com/myokit/myokit/pull/909) Myokit is no longer tested on Python 3.6.
  - [#918](https://github.com/myokit/myokit/pull/918) The only argument to `Variable.promote` has been renamed from `state_value` to `initial_value`.
  - [#918](https://github.com/myokit/myokit/pull/918) `Model.import_component` now preserves the ordering of the imported states.
  - [#953](https://github.com/myokit/myokit/pull/953) The DataLogViewer now overlaps traces with numbering (e.g. 0.membrane.V and 1.membrane.V), and toggles between files and variables with Page up and down Or Ctrl+Page up and down.
  - [#962](https://github.com/myokit/myokit/pull/962) Scipy is no longer a required dependency.
  - [#962](https://github.com/myokit/myokit/pull/962) The DataLogViewer only supports Matlab file loading if SciPy is installed.
  - [#975](https://github.com/myokit/myokit/pull/975) Global parameters in imported SBML documents are now placed in a component named `global` instead of `myokit`.
  - [#978](https://github.com/myokit/myokit/pull/978) The IDE now validates _either_ the model _or_ the protocol, depending on the current tab (previously both were validated).
- Deprecated
  - [#918](https://github.com/myokit/myokit/pull/918) `Model.state` is deprecated in favor of `Model.initial_values`.
  - [#918](https://github.com/myokit/myokit/pull/918) `Model.set_state` is deprecated in favor of `Model.set_initial_values`.
  - [#918](https://github.com/myokit/myokit/pull/918) `Model.inits` is deprecated.
  - [#918](https://github.com/myokit/myokit/pull/918) `Variable.state_value` is deprecated in favor of `Variable.initial_value`.
  - [#918](https://github.com/myokit/myokit/pull/918) `Variable.set_state_value` is deprecated in favor of `Variable.set_initial_value`.
  - [#918](https://github.com/myokit/myokit/pull/918) `Model.save_state` and `Model.load_state` are deprecated.
  - [#918](https://github.com/myokit/myokit/pull/918) The `Variable.promote` keyword argument `state_value` is deprecated in favor of `initial_value`.
  - [#947](https://github.com/myokit/myokit/pull/947) `Simulation.set_fixed_form_protocol` is deprecated in favor of using `Simulation.set_protocol` with a `TimeSeriesProtocol`
  - [#962](https://github.com/myokit/myokit/pull/962) The method `DataLog.regularize` is deprecated.
  - [#974](https://github.com/myokit/myokit/pull/974) `Variable.indice` is deprecated in favor of `Variable.index`.
  - [#976](https://github.com/myokit/myokit/pull/976) `SimulationOpenCL.neighbours` is deprecated in favor of `SimulationOpenCL.neighbors`.
- Removed
  - [#898](https://github.com/myokit/myokit/pull/899) `NonLiteralValueError` is now no longer raised by Myokit and so has been removed.
  - [#921](https://github.com/myokit/myokit/pull/921) Removed deprecated `LegacySimulation` class.
  - [#921](https://github.com/myokit/myokit/pull/921) Removed deprecated `PSimulation` class.
  - [#921](https://github.com/myokit/myokit/pull/921) Removed deprecated `ICSimulation` class.
  - [#957](https://github.com/myokit/myokit/pull/957) Removed the method `Model.prepare_bindings`.
  - [#961](https://github.com/myokit/myokit/pull/961) Removed the module `myokit.lib.common`, which had been deprecated since April 2018.
- Fixed
  - [#918](https://github.com/myokit/myokit/pull/918) Fixed error when `var()` was called on a `PartialDerivative` with a `Derivative` as first argument.
  - [#933](https://github.com/myokit/myokit/pull/933) Made `myokit.step` base its error classification (large/small/none) on numerics, not representation.
  - [#947](https://github.com/myokit/myokit/pull/947) Fixed minor memory leak (reference counting issue) when using fixed form protocols.
  - [#967](https://github.com/myokit/myokit/pull/967) Myokit no longer calls `logging.basicConfig()` when used as a library.
  - [#977](https://github.com/myokit/myokit/pull/977) `myokit.save()` now raises a `ValueError` if `model`, `protocol`, and `script` are all None.
  - [#978](https://github.com/myokit/myokit/pull/978) Clarified message shown in IDE after re-validation of valid model or protocol.

## [1.33.9] - 2022-11-08
- Fixed
  - [#908](https://github.com/myokit/myokit/pull/908) Added new homebrew location used on M1 apple devices, potentially solving [#861](https://github.com/myokit/myokit/issues/861).
  - [#912](https://github.com/myokit/myokit/pull/912) Reporting of numerical errors in `Simulation` now catches more exception types arising from `evaluate_derivatives`.
  - [#951](https://github.com/myokit/myokit/pull/951) Made syntax highlighting in IDE recognise units containing `-` and `*`.

## [1.33.8] - 2022-10-21
- Added
  - [#895](https://github.com/myokit/myokit/pull/895) Added method `Expression.depends_on_state()`.
  - [#901](https://github.com/myokit/myokit/pull/901) Added options `compatibility.no_capture` and `compatibility.no_fd_capture` to `myokit.ini` to allow users to tweak compiler output capturing.
  - [#903](https://github.com/myokit/myokit/pull/903) Fixed a bug in `SimulationOpenCL` that caused a `CL_INVALID_ARG_SIZE` error on strict systems.
- Changed
  - [#893](https://github.com/myokit/myokit/pull/893) `Variable.convert_unit` now returns `True` if a conversion was carried out or `False` if not.
- Fixed
  - [#888](https://github.com/myokit/myokit/pull/888) [#892](https://github.com/myokit/myokit/pull/892) Improved documentation for `Unit.conversion_factor` with help from @martinjrobins.
  - [#895](https://github.com/myokit/myokit/pull/895) Fixed the value returned by `Name.diff()` and `Expression.diff()` for the situation where the associated RHS depends on a bound variable.
  - [#895](https://github.com/myokit/myokit/pull/895) Fixed performance issue in `Expression.depends_on`.
  - [#896](https://github.com/myokit/myokit/pull/896) Small improvements to Model, Component, and Variable documentation. 

## [1.33.7] - 2022-07-27
- Fixed
  - [#883](https://github.com/myokit/myokit/pull/883) Fixed memory leak in `myokit.Simulation` when using the `log_times` argument.

## [1.33.6] - 2022-07-04
- Added
  - [#872](https://github.com/myokit/myokit/pull/872) The `myokit.Simulation` class can now be initialised using a precompiled backend (see the documentation for the ``path`` argument).
- Changed
  - [#872](https://github.com/myokit/myokit/pull/872) `Model.solvable_order` now returns consistently ordered equations, regardless of the order components and variables were created/parsed in.
  - [#872](https://github.com/myokit/myokit/pull/872) `myokit.tools.rmtree` now takes an optional argument `silent` that can be set to `True` to ignore any exceptions.
  - [#876](https://github.com/myokit/myokit/pull/876) `Model.import_component` can now take a list of possibly interdependent components.

## [1.33.5] - 2022-05-02
- Fixed
  - [#873](https://github.com/myokit/myokit/pull/873) Small bugfixes and improvements in numerical error reporting in `FiberTissueSimulation`.
  - [#873](https://github.com/myokit/myokit/pull/873) Fixed argument list in docstring of `FiberTissueSimulation`.

## [1.33.4] - 2022-04-22
- Added
  - [#869](https://github.com/myokit/myokit/pull/869) Added methods `myokit.FiberTissueSimulation.fiber_shape` and `.tissue_shape` (but see [https://github.com/myokit/myokit/issues/764] for an important open issue).
  - [#869](https://github.com/myokit/myokit/pull/869) Added a method `myokit.FiberTissueSimulation.step_size()`.
- Changed
  - [#865](https://github.com/myokit/myokit/pull/865) Added more platform information to `myokit system`.
  - [#866](https://github.com/myokit/myokit/pull/866) Slightly tweaked the plotting in `myokit.lib.plots.cumulative_current`, and added two arguments `line_args` and `fill_args` that can be used to customize the plotting style.
  - [#869](https://github.com/myokit/myokit/pull/869) The class `myokit.FiberTissueSimulation` now raises `ValueError` for various method-argument errors, instead of the more generic `Exception`.
  - [#869](https://github.com/myokit/myokit/pull/869) The class `myokit.FiberTissueSimulation` now raises `IndexError` for various index-related errors, instead of the less appropriate `KeyError`.
- Deprecated
  - [#869](https://github.com/myokit/myokit/pull/869) The class `myokit.FiberTissueSimulation` is no longer considered deprecated.
- Fixed
  - [#867](https://github.com/myokit/myokit/pull/867) @DavAug Fixed a memory leak in `myokit.Simulation`.
  - [#869](https://github.com/myokit/myokit/pull/869) Added a missing ``y`` argument to `FiberTissueSimulation.fiber_state()` and `FiberTissueSimulation.tissue_state()`.
  - [#869](https://github.com/myokit/myokit/pull/869) Fixed out-of-range checking in `FiberTissueSimulation` `state` and `set_state` methods.

## [1.33.3] - 2022-03-17
- Changed
  - [#860](https://github.com/myokit/myokit/pull/860) Made `myokit.tests` into a module. Made tests runnable via `setup.py`. Added more meta data to `setup.py`.

## [1.33.2] - 2022-03-17
- Changed
  - [#843](https://github.com/myokit/myokit/pull/843) Myokit is no longer tested on Python 3.5.
  - [#844](https://github.com/myokit/myokit/pull/844) Tweaked the CellML export's `initial_value` attribute to strip `e+00` if present.
  - [#845](https://github.com/myokit/myokit/pull/845) Improved syntax highlighting and automatic detection of "dark mode" themes.
  - [#849](https://github.com/myokit/myokit/pull/849) Trying to pickle a `myokit.Expression` now raises a more helpful error message.
  - [#849](https://github.com/myokit/myokit/pull/849) The method `myokit.parse_expression()` now accepts a `Model` as a context.
  - [#849](https://github.com/myokit/myokit/pull/849) Model comparison with `==` now only returns ``True`` if both operands are the same object. Comparison based on code can be performed with `Model.is_similar()`.
  - [#852](https://github.com/myokit/myokit/pull/852) Myokit is no longer tested on Python 3.6 for Windows (please use 3.7 and up).
- Fixed
  - [#841](https://github.com/myokit/myokit/pull/841) The MathMLExpressionWriter now uses `type="e-notation"` where necessary, instead of writing e.g. `1e-6`.
  - [#849](https://github.com/myokit/myokit/pull/849) If `Model.get()` and `Component.get()` now raise a `ValueError` if a component or variable from a different model is passed in.
  - [#849](https://github.com/myokit/myokit/pull/849) `Equation` objects are now immutable, and their `hash` is consistent during the object's lifetime.
  - [#849](https://github.com/myokit/myokit/pull/849) The `hash` of a `Quantity` object is now consistent during its lifetime, regardless of unit representations.
  - [#857](https://github.com/myokit/myokit/pull/857) Fixed a memory leak in Simulation.run().
  - [#858](https://github.com/myokit/myokit/pull/858) `OpenCL.info` no longer raises `CL_PLATFORM_NOT_FOUND_KHR` if drivers but no devices are found.

## [1.33.1] - 2022-01-24
- Added
  - [#799](https://github.com/myokit/myokit/pull/799) Added pL, MOhm, and GOhm as standard units.
  - [#811](https://github.com/myokit/myokit/pull/811) DatalogViewer now accepts `.zip` for binary data logs.
  - [#817](https://github.com/myokit/myokit/pull/816) Added support for Python 3.10.
  - [#821](https://github.com/myokit/myokit/pull/821) Sundials-based simulations now auto-detect the version number. The version indicated in myokit.ini is no longer used.
  - [#823](https://github.com/myokit/myokit/pull/823) Sundials 6.0.0 is now supported.
  - [#826](https://github.com/myokit/myokit/pull/826) Added a method `myokit.tools.Benchmarker.print` that prints elapsed time alongside a profiling message.
- Changed
  - Examples will be located in a separate repository, at https://github.com/myokit/myokit-examples
  - [#815](https://github.com/myokit/myokit/pull/815) Myokit will now warn when run on Python 2.7, as testing for 2.7 is being phased out.
  - [#816](https://github.com/myokit/myokit/pull/816) The method `myokit.tools.Benchmarker.format` can now be called without any arguments.
  - [#817](https://github.com/myokit/myokit/pull/816) The internal templating engine now uses `ast` instead of the deprecated (and removed in 3.10) `parser` module.
  - [#825](https://github.com/myokit/myokit/pull/825) The context manager `myokit.tools.capture` now takes an extra argument ``enabled`` which can be used to disabled output capturing.
  - [#825](https://github.com/myokit/myokit/pull/825), [#826](https://github.com/myokit/myokit/pull/826) The debugging arguments to ``myokit run`` have been split into five parts, see ``myokit run --help`` for details.
  - [#834](https://github.com/myokit/myokit/pull/834) The find/replace dialog in the IDE has been replaced with a toolbar.
  - [#836](https://github.com/myokit/myokit/pull/836) Colours in the IDE have been adapted to be clearer in "dark mode".
- Removed
  - [#796](https://github.com/myokit/myokit/pull/796) The Graph Data Extractor tool is now a separate project, hosted at https://github.com/myokit/gde.
  - [#804](https://github.com/myokit/myokit/pull/804) The command line utility `system` no longer reports on the `cma` module.
  - [#821](https://github.com/myokit/myokit/pull/821) Removed the method `myokit.Sundials.version_int`.
- Fixed
  - [#805](https://github.com/myokit/myokit/pull/805) Added missing command line utilities to the documentation, and re-organised the command-line tool docs.
  - [#831](https://github.com/myokit/myokit/pull/831) @DavAug Fixed bug in SBML parser that caused it to ignore terms in differential equations for products of reactions.

## [1.33.0] - 2021-08-04
- Added
  - [#581](https://github.com/myokit/myokit/pull/581) Myokit's expression system now includes a `PartialDerivative` and an `InitialValue` class. Both are for use in sensitivity calculations and may not appear in models.
  - [#581](https://github.com/myokit/myokit/pull/581) Expressions now have a method `diff(lhs)` that returns the (partial) derivative of an expression with respect to the given `LhsExpression`.
  - [#581](https://github.com/myokit/myokit/pull/581) Expressions now have methods `is_derivative`, `is_name`, and `is_number`.
  - [#581](https://github.com/myokit/myokit/pull/581) Added a method `Number.value()`.
  - [#581](https://github.com/myokit/myokit/pull/581) The method `Expression.depends_on` now has an argument `deep` that can be set to `True` to perform a recursive dependency check.
  - [#595](https://github.com/myokit/myokit/pull/595) A class `myokit.CModel` was added that can generate multi-purpose C code for use in simulations. This is mainly for internal use.
  - [#682](https://github.com/myokit/myokit/pull/682) OpenCL code now recognises error code -1001.
  - [#683](https://github.com/myokit/myokit/pull/683) Now testing OpenCL code in CI.
  - [#704](https://github.com/myokit/myokit/pull/704) Added first example notebook to the github repository.
  - [#728](https://github.com/myokit/myokit/pull/728) Added a context manager `myokit.tools.capture` that can redirect and capture output from Python `stdout` and `stderr` via a Python-only method or file-descriptor redirection and should be thread-safe.
  - [#735](https://github.com/myokit/myokit/pull/735) The new module `myokit.float` contains several functions related to floating point numbers that were previously in the main `myokit` namespace or not part of the public API.
  - [#735](https://github.com/myokit/myokit/pull/735) The new module `myokit.tools` contains several stand-alone tools that are used by Myokit and were previously in the main `myokit` namespace or not part of the public API.
  - [#735](https://github.com/myokit/myokit/pull/735) The method `pid_hash`, which is used by compiled code to generate (hopefully) unique ids is now part of the public API.
  - [#744](https://github.com/myokit/myokit/pull/744) Added a method `myokit.OpenCL.available` to check if OpenCL is supported and at least one OpenCL device is detected.
  - [#754](https://github.com/myokit/myokit/pull/754) Added a method `myokit.OpenCL.current_info(x)` that returns information about the currently selected platform and device; support of OpenCL extensions can then be checked with `OpenCLPlatformInfo.has_extension`.
  - [#754](https://github.com/myokit/myokit/pull/754) Improved error message when an `OpenCLSimulation` with double precision is run on a device that does not support it.
  - [#763](https://github.com/myokit/myokit/pull/763) Added a method `OpenCLSimulation.set_conductance_field` to apply heterogeneous conductance on a rectangular grid.
  - [#769](https://github.com/myokit/myokit/pull/769) @Rebecca-Rumney Added a method `myokit.Model.import_component` to import a component from one model to another.
  - [#769](https://github.com/myokit/myokit/pull/769) @Rebecca-Rumney Added an exception type `VariableMappingError` to be raised when there is an error in a variable mapping.
  - [#776](https://github.com/myokit/myokit/pull/776) Added a method `OpenCLSimulation.monodomain_conductance` to replace the deprecated method `calculate_conductance`.
  - [#780](https://github.com/myokit/myokit/pull/780) Alt-up and alt-down can now be used in the text editor to move selected lines up or down.
  - [#782](https://github.com/myokit/myokit/pull/782) The IDE can now import CellML files on opening, e.g. by typing `myokit ide example.cellml`.
  - [#786](https://github.com/myokit/myokit/pull/786) Added a method `myokit.Variable.clamp()` to fix any variable to a constant value.
  - [#786](https://github.com/myokit/myokit/pull/786) Added a method `myokit.Variable.remove_child_variables()` to remove all child (nested) variables from a given variable.
  - [#788](https://github.com/myokit/myokit/pull/788) The IDE will now suggest filenames for model exports.
  - [#792](https://github.com/myokit/myokit/pull/792) @DavAug SBML import now handles equations that explicitly use time.
- Changed
  - [#581](https://github.com/myokit/myokit/pull/581) Powers are now rendered without spaces in mmt code, e.g. `x^2` instead of `x ^ 2`.
  - [#595](https://github.com/myokit/myokit/pull/595) The `Simulation` class now uses CVODES instead of CVODE as backend, which may require changes to your installation.
  - [#595](https://github.com/myokit/myokit/pull/595) The `Simulation` can now calculate sensitivities of variables with respect to parameters and/or initial conditions (see docs for details).
  - [#595](https://github.com/myokit/myokit/pull/595) The `Simulation` class no longer has `apd_var` as a constructor argument. Instead, you can pass an argument `apd_variable` to its `run()` method.
  - [#595](https://github.com/myokit/myokit/pull/595) The `Simulation` class no longer suppresses CVODES warnings but passes them on to the `warnings` module.
  - [#595](https://github.com/myokit/myokit/pull/595) Fix to `Simulation` for Sundials 4.1.0.
  - [#687](https://github.com/myokit/myokit/pull/687) `Variable.set_rhs(None)` now removes an RHS, instead of setting it to `Number(0)`.
  - [#687](https://github.com/myokit/myokit/pull/687) Calling `SimulationOpenCL.set_conductance` will now override any conductances previously set with `set_connections`.
  - [#687](https://github.com/myokit/myokit/pull/687) `SimulationOpenCL.set_connections` no longer accepts `None` as a valid argument.
  - [#687](https://github.com/myokit/myokit/pull/687) The `SimulationOpenCL` methods `set_conductance`, `conductance`, `set_connections`, `neighbours`, `set_paced_cells`, `set_paced_cell_list`, and `is_paced`, will now raise a `RuntimeError` if diffusion was disabled at construction.
  - [#687](https://github.com/myokit/myokit/pull/687) The method `SimulationOpenCL.remove_field` now raises a `KeyError` if no field is set for the given variable.
  - [#689](https://github.com/myokit/myokit/pull/689) In Python 2, an `ImportError` is now raised if `myokit.ini` contains the sequence " ;" in any of its value (as this cannot be processed by Python 2's `ConfigParser`).
  - [#728](https://github.com/myokit/myokit/pull/728) The `LegacySimulation` class no longer suppresses CVODE warnings but passes them on to the `warnings` module (backported from new `Simulation` class).
  - [#789](https://github.com/myokit/myokit/pull/789) The method `myokit.DataLog.save_csv()` now stores the keys using natural sort order (time is still the first field, if present).
- Deprecated
  - [#595](https://github.com/myokit/myokit/pull/595) The classes `myokit.PSimulation` and `myokit.ICSimulation` have been deprecated in favor of the new `Simulation` class.
  - [#735](https://github.com/myokit/myokit/pull/735) The class `myokit.Benchmarker` is deprecated in favor of `myokit.tools.Benchmarker`.
  - [#735](https://github.com/myokit/myokit/pull/735) The method `myokit.format_float_dict` is deprecated and will be removed in future versions.
  - [#735](https://github.com/myokit/myokit/pull/735) The method `myokit.format_path` is deprecated in favor of `myokit.tools.format_path`.
  - [#735](https://github.com/myokit/myokit/pull/735) The method `myokit.strfloat` is deprecated in favor of `myokit.float.str`.
  - [#758](https://github.com/myokit/myokit/pull/758) The class `myokit.FiberTissueSimulation` is deprecated and will be removed in future versions.
  - [#776](https://github.com/myokit/myokit/pull/776) The method `OpenCLSimulation.calculate_conductance` is deprecated in favor of the new method `calculate_conductance`, which takes slightly different parameters.
  - [#787](https://github.com/myokit/myokit/pull/787) The method `myokit.Model.eval_state_derivatives` is deprecated in favor of `myokit.Model.evaluate_derivatives`.
- Removed
  - [#683](https://github.com/myokit/myokit/pull/683) No longer testing on Python 2.7.6 on linux (still testing latest 2.7). No longer testing any Python 2.7 on Windows.
  - [#728](https://github.com/myokit/myokit/pull/728) The classes `myokit.PyCapture` and `myokit.SubCapture` have been replaced by a single context manager `myokit.tools.capture`.
  - [#730](https://github.com/myokit/myokit/pull/730) Removed the method `myokit.pack_snapshot`.
  - [#737](https://github.com/myokit/myokit/pull/737) The method `Model.merge_interdependent_components` was removed. This method was deprecated since 2018-05-30.
  - [#737](https://github.com/myokit/myokit/pull/737) The method `Model.show_line` was removed. This method was deprecated since 2018-05-30.
  - [#737](https://github.com/myokit/myokit/pull/737) The method `Protocol.guess_duration` was removed. This method was deprecated since 2016-02-06.
- Fixed 
  - [#684](https://github.com/myokit/myokit/pull/684) @DavAug Fixed OpenCL loading issue on MacOS (with special thanks to Martin Aguilar).
  - [#686](https://github.com/myokit/myokit/pull/686) Fixed a (windows only) bug in `myokit.tools.format_path()`.
  - [#687](https://github.com/myokit/myokit/pull/687) `Simulation1d` now logs pacing as a global variable, and can log diffusion currents.
  - [#689](https://github.com/myokit/myokit/pull/689) Path lists read from `myokit.ini` are now filtered for empty entries and closing semicolons.
  - [#744](https://github.com/myokit/myokit/pull/744) Fixed a bug in `OpenCLSimulation.find_nan()`, that occurred for very small simulations (e.g. 2 cells).
  - [#744](https://github.com/myokit/myokit/pull/744) Fixed a bug in `OpenCLSimulation` that made it impossible to use `set_connections()` with double precision.
  - [#744](https://github.com/myokit/myokit/pull/744) Fixed a bug in `OpenCLSimulation` that made it impossible to use `set_connections()` on Python 2.
  - [#754](https://github.com/myokit/myokit/pull/754) Improved error message when an `OpenCLSimulation` with double precision is run on a device that does not support it.
  - [#766](https://github.com/myokit/myokit/pull/766) Improved error message when an empty MathML `<cn>` element is encountered.

## [1.32.0] - 2021-01-19
- Added
  - [#672](https://github.com/myokit/myokit/pull/672) Added more detailed error output to several CVODE errors related to RHS-related numerical issues.
  - [#672](https://github.com/myokit/myokit/pull/672) Now tested on Sundials 5 (locally).
  - [#672](https://github.com/myokit/myokit/pull/672) Now testing on Python 3.9 (Linux).
  - [#672](https://github.com/myokit/myokit/pull/672) `Simulation.run` documentation is now more clear on what happens for very short simulation durations (or zero).
  - [#674](https://github.com/myokit/myokit/pull/674) Added a method `Model.has_parse_info` that checks if the model contains information from parsing (i.e. line numbers).
  - [#674](https://github.com/myokit/myokit/pull/674) Added a parameter `raw` to `Model.show_line_of` that returns the line number as an integer
  - [#674](https://github.com/myokit/myokit/pull/674) Added a method to the IDE that lets you jump to the definition of a selected variable.
  - [#680](https://github.com/myokit/myokit/pull/680) Now testing on Python 3.9 and Miniconda 3.8 (Windows).
- Removed
  - [#681](https://github.com/myokit/myokit/pull/681) Removed the deprecated library `myokit.lib.fit`. For fitting see e.g. [PINTS](https://github.com/pints-team/pints) and this [tutorial on fitting ion channel data with Myokit & PINTS](https://github.com/CardiacModelling/fitting-notebooks).
- Fixed
  - [#672](https://github.com/myokit/myokit/pull/672) Fixed bug in `Variable.convert_unit()` that caused unexpected (and quite arbitrary) results.
  - [#672](https://github.com/myokit/myokit/pull/672) Fixed bug where calling `Simulation.run()` with a very short runtime caused a zero state to be returned.
  - [#676](https://github.com/myokit/myokit/pull/676) Fixed a bug in CellML (1 and 2) export when inferring units for a state variable.
  - [#679](https://github.com/myokit/myokit/pull/679) Fixed "DLL load failed while importing myokit" issue on Windows 10 with Python 3.8 (via miniconda).

## [1.31.1] - 2020-12-01
- Added
  - [#623](https://github.com/myokit/myokit/pull/623) The changes made with each release are now stored in CHANGELOG.md.
  - [#622](https://github.com/myokit/myokit/pull/622) `SimulationOpenCL` now includes a method `is_paced` and `neighbours` that provide information about the simulated cells.
  - [#622](https://github.com/myokit/myokit/pull/622) `SimulationOpenCL.find_nan` now has an option to return a `DataLog` with the final logged variables before the error occurred.
  - [#632](https://github.com/myokit/myokit/pull/632) Added methods `DataBlock1d.to_log` and `DataBlock2d.to_log`.
  - [#633](https://github.com/myokit/myokit/pull/633) DataBlockViewer now shows mouse coordinates in status bar for video and graph view.
  - [#652](https://github.com/myokit/myokit/pull/652) Added methods to remove 1d and 2d traces from `DataBlock1d` and `DataBlock2d`.
- Changed
  - [#610](https://github.com/myokit/myokit/pull/610) If numerical errors occur when evaluating an expression, the IDE now shows these in the console instead of in a pop-up.
  - [#622](https://github.com/myokit/myokit/pull/622) `myokit.strfloat` now takes a `precision` argument.
  - [#622](https://github.com/myokit/myokit/pull/622) `Model.format_state` and `Model.format_state_derivatives` now take a `precision` argument.
  - [#622](https://github.com/myokit/myokit/pull/622) If errors occur, the `SimulationOpenCL` now displays improved (and hopefully more informative) output.
  - [#623](https://github.com/myokit/myokit/pull/623) Updated licensing info.
  - [#653](https://github.com/myokit/myokit/pull/653) `Model.pyfunc()` now validates the model before running (and fails if the model does not validate).
  - [#661](https://github.com/myokit/myokit/pull/661) When importing MathML, the inverse hyperbolic trig functions are now rendered using slightly simpler equations.
  - [#664](https://github.com/myokit/myokit/pull/664) EasyML export now adds meta data, a group of CVODE-solved variables, a group of variables to trace, and a group of parameters (based on code contributed by Ed Vigmond).
  - [#664](https://github.com/myokit/myokit/pull/664) EasyML export now converts voltage, current, and time variables to the preferred units.
  - [#664](https://github.com/myokit/myokit/pull/664) EasyML export now has consistently ordered output when re-run.
  - [#664](https://github.com/myokit/myokit/pull/664) EasyML expression writer now uses `expm1` where possible.
- Deprecated
  - [#622](https://github.com/myokit/myokit/pull/622) `SimulationOpenCL.is2d()` was deprecated in favor of `SimulationOpenCL.is_2d()`.
  - [#632](https://github.com/myokit/myokit/pull/632) `DataBlock1d.from_DataLog` and `DataBlock2d.from_DataLog` have both been deprecated, in favor of new `from_log` methods.
- Fixed
  - [#650](https://github.com/myokit/myokit/pull/650) Fix to `myokit.lib.plots.cumulative_current` for normalisation in areas with zero current.
  - [#603](https://github.com/myokit/myokit/pull/603) Improved handling of types (ints resulting from logical operators) in `OpenCLSimulation`.
  - [#613](https://github.com/myokit/myokit/pull/613) `Model.map_component_io` now respects the `omit_constants` argument for Rush-Larsen variables.
  - [#622](https://github.com/myokit/myokit/pull/622) If `Model.format_state_derivatives` needs to evaluate the derivatives, it will now use the given `state` instead of the model state.
  - [#628](https://github.com/myokit/myokit/pull/628) The DataBlockViewer now shows a working colour bar for 1d simulations.
  - [#638](https://github.com/myokit/myokit/pull/638) The DataBlockViewer now handles blocks with `t[0] > 0` correctly.
  - [#655](https://github.com/myokit/myokit/pull/655) Fixed bug where wrong initial state was shown by `myokit.step()`.
  - [#663](https://github.com/myokit/myokit/pull/663) Fixed deprecation warning in `save_state_bin()`.

## [1.31.0] - 2020-08-26
- Added
  - [#548](https://github.com/myokit/myokit/pull/548) Models, protocols, and CVODE simulations can now be pickled, and tests have been added that check that simulations can be run in parallel (even on Windows). 
  - [#548](https://github.com/myokit/myokit/pull/548) Model and protocol now support comparison with `==`.
  - [#553](https://github.com/myokit/myokit/pull/553) The cumulative-current plot now has a maximum-number-of-currents option (all further currents will be bundled into one).
  - [#567](https://github.com/myokit/myokit/pull/567) Added support for Simulation building on Python 3.8 on Windows.
  - [#574](https://github.com/myokit/myokit/pull/574), [#599](https://github.com/myokit/myokit/pull/599), [#547](https://github.com/myokit/myokit/pull/547), [#528](https://github.com/myokit/myokit/pull/528) @DavAug A completely rewritten SBML API and parser that's capable of handling models that define species and reactions.
- Changed
  - [#536](https://github.com/myokit/myokit/issues/536) `Ohm` is now a quantifiable unit in the `mmt` syntax, i.e. `1 [MOhm]`. This replaces the non-standard `R` unit which has been removed.
  - [#556](https://github.com/myokit/myokit/pull/556) CellML imports now import models that contain unsupported units (but with warnings).
  - [#557](https://github.com/myokit/myokit/pull/557) Imports and exports now raise warnings instead of using the Myokit textlogger for this.
  - [#559](https://github.com/myokit/myokit/pull/559), [#541](https://github.com/myokit/myokit/pull/541) Unit tests are now included in the PyPI package.
  - [#560](https://github.com/myokit/myokit/pull/560) Sympy is no longer a required dependency (but still an optional one).
  - [#565](https://github.com/myokit/myokit/pull/565) Some slight changes to simulation building: Now uses `--inplace` instead of `--old-and-unmanageable` and should delete any temporary files created in the process.
  - [#566](https://github.com/myokit/myokit/pull/566) Simulations now include a time and process number dependent hash in their generated-module names.
  - [#569](https://github.com/myokit/myokit/pull/569) The CellML export now ensures there are no spaces in initial value or unit multiplier attributes.
  - [#576](https://github.com/myokit/myokit/pull/576) Non-integer exponents are now allowed in the unit system, which compares units with a `close()` method that expects a certain numerical tolerance, instead of using exact comparison.
  - [#576](https://github.com/myokit/myokit/pull/576) CellML imports now import models with non-integer unit exponents.
  - [#597](https://github.com/myokit/myokit/pull/597) The output of the `step()` method has been improved, and the method now only warns about relative differences bigger than 1 epsilon.
  - [commit](https://github.com/myokit/myokit/commit/fc08debb03bd0f2e2d93a52fc0dc9e907448d057) The method `show_evalution_of` now has consistently ordered output.
  - CellML imports treat new base units as dimensionless.
  - The IDE now checks the protocol even if the model is invalid or unchanged.
- Removed
  - [#563](https://github.com/myokit/myokit/pull/563), [#564](https://github.com/myokit/myokit/pull/564) The `myokit.mxml` module has been removed.
- Fixed
  - [#539](https://github.com/myokit/myokit/pull/539) Bugfix for simulations that ended at a time numerically indistinguishable from an event time.
  - [#570](https://github.com/myokit/myokit/pull/570) Bugfixes and fewer warnings for various matplotlib versions.
  - [#572](https://github.com/myokit/myokit/pull/572) Bugfix to `lib.common.StrenghtDuration`.
  - [#585](https://github.com/myokit/myokit/pull/585) A recently introduced bug in the `HHSimulation`'s `steady_state()` method was fixed.

## [1.30.6] - 2020-04-29
- Fixed
  - [#531](https://github.com/myokit/myokit/pull/531) Fixed bug where GUI CellML export didn't export stimulus current.

## [1.30.5] - 2020-04-20
- Added
  - [#525](https://github.com/myokit/myokit/pull/525) Added support for CellML 2.0.
- Changed
  - [#516](https://github.com/myokit/myokit/pull/516) Rewrote SBML import to use etree instead of DOM.
- Removed
  - [#522](https://github.com/myokit/myokit/pull/522) Removed `myokit.formats.mathml.parse_mathml_dom` function.
  - [#522](https://github.com/myokit/myokit/pull/522) Removed mxml `myokit.mxml.dom_child` and `myokit.mxml.dom_next` methods.
- Fixed
  - [#515](https://github.com/myokit/myokit/pull/515) Now setting OpenCL framework as linker flag on MacOS.

## [1.30.4] - 2020-03-27
- Added
  - [#503](https://github.com/myokit/myokit/pull/503) Added `clone()` and `__repr__()` methods to myokit.Equation.
  - [#507](https://github.com/myokit/myokit/pull/507) Fixed a bug with running simulations in Spyder on Windows.
- Fixed
  - [#496](https://github.com/myokit/myokit/pull/496) Some fixes and tweaks to CellML 1.0/1.1 API.

## [1.30.3] - 2020-03-02
- Small fixes to CellML validation.
- Fixed typo in units `becquerel`.
- Added `notanumber` and `infinity` to MathML parser.

## [1.30.2] - 2020-02-01
- Removed `myo` script.
- Fixed EasyML issue for inf/tau variables used by more than one state.

## [1.30.1] - 2020-01-03
- Added more import/export options to the IDE menu.
- Updated `component.code()` to always outout aliases in the same order.
- Added method to find Markov models in a Myokit model.
- Added method to convert Markov models to compact form.
- Added method to convert Markov models to full ODE form.
- LinearModel now converts to full ODE form.
- Added method `lib.guess.membrane_capacitance`.
- Added method `lib.guess.membrane_currents`.
- Added (experimental) EasyML export.
- Small bugfixes and documentation updates.
- Improved exception handling when evaluating a unit containing an invalid power.
- Made default script and protocol robust against incompatible units.
- Made CellML API `from_myokit_model` more robust against invalid units.

## [1.30.0] - 2019-12-30
- Rewrote CellML import and export, with improved error handling and validation.
- CellML import now converts hardcoded stimulus equation to Myokit protocol.
- CellML export now converts Myokit protocol to hardcoded stimulus equation.
- CellML import now generates more approprate default scripts.
- CellML import now supports unit conversion between components.
- CellML export now infers units from RHS if no unit set.
- CellML import and export can now both handle Web Lab `oxmeta` annotations.
- Various changes and improvements to MathML parsing.
- Added missing `__iter__` to Model and VarOwner.
- The myokit.Name expression can now wrap objects other than myokit.Variable, allowing Myokit's expression system to be re-used for non-myokit expressions.
- Removed myokit.UnsupportedFunction.

## [1.29.1] - 2019-11-24
- Added guessing module, with method to guess which variables (if any) represent the membrane potential and stimulus current.
- Fix for sundials development versions.
- Fixes for PySide2 support.

## [1.29.0] - 2019-10-11
- Myokit is now released under a BSD 3-clause license
- Bugfix to `myokit step` command line tool.

## [1.28.9] - 2019-09-11
- Added PySide2 support.
- Deprecated PyQt4 and PySide.
- Added a method `Model.remove_derivative_references()`.
- Bugfix to `Model.repr()` for models with no name.
- Added `Model.timex()`, `labelx()` and `bindingx()`, which work like `time()`, `label()` and `binding()` but raise an exception if no appropriate variable is found.
- Deprecated `lib.multi.time()`, `label()`, and `binding()`.

## [1.28.8] - 2019-09-03
- Added method `Variable.convert_unit()` that changes a variable's units and updates the model equations accordingly.
- `Unit.conversion_factor` now returns a `Quantity` instead of a float, and accepts helper `Quantity` objects for incompatible conversions.
- Added `Unit.clarify()` method that gives clear representation.
- Added `Unit.multiplier_log_10()` method.
- Added `rtruediv` and `pow` operators to `Quantity` class.
- Small bugfixes to `myokit.lib.hh`.
- Stopped requiring HH alphas/betas and taus/infs to depend on V (allows drug-binding work).
- Bugfix: Time variable in CellML export no longer has equation or initial value.
- CellML export: components now ordered alphabetically.
- Variables with an `oxmeta: time` meta annotation are now exported to CellML with an oxmeta RDF annotation.
- CellML import now allows `deca` prefix.
- Added CellML identifier checks to cellml import.
- Renamed `DataLog.find()` to `find_after()`.
- Added DataLog.interpolate_at(name, time) method.
- Improved colormap used in `plots.cumulative_current()`.
- Bugfix to 'myokit step' for models without a name meta property.
- Updated sign error handling in `myokit.step()`.
- Added IDE shortcuts for unit checking.
- IDE now jumps to unit errors, if found.
- Improved exception display in IDE.
- Var_info now includes unit.
- Fixed bug in `Unit.__repr__` for small multipliers.
- Improved notation of units when complaining about them.

## [1.28.7] - 2019-08-03
- Added option to register external formats.
- Added option to avoid certain prefixes when generating unique variable names.
- `Model.expressions_for()` now accepts more than 1 argument, and handles dependencies on derivatives correctly.
- Removed deprecated method `Model.solvable_subset()`.

## [1.28.6] - 2019-07-26
- Added debug option to `myokit compiler` command.

## [1.28.5] - 2019-07-16
- Bugfix: Removing variables now also removes their bindings and labels.
- Added unit tests.
- Improved performance in `lib.markov` analytical simulations.
- Updated the `myo` script to use the python3 executable.
- Fixed a bug in the default script used when creating or importing a model.
- Made GNOME/KDE icons install using sys.executable instead of a hardcoded python command.
- Fixed handling of string encoding in cellml import.

## [1.28.4] - 2019-05-28
- Myokit is now tested on Python 3.7, but no longer on 3.4.
- Updated default OpenCL paths for windows.
- GUI fixes for matplotlib 3.1.0+.
- Added `set_constant()` method to markov simulations.
- Added `log_times` option to `lib.markov.AnalyticalSimulation`, and started pre-allocating arrays.
- Added option to cumulative current plot to normalise currents.

## [1.28.3] - 2019-05-02
- Fixed some floating point issues with protocols and pacing.
- Updated OpenCL code to work with VS 9.
- Some small changes to the Protocol API.
- Added format protocol option to IDE.

## [1.28.2] - 2018-12-19
- Improved support for native OpenCL on MacOS.
- Native maths in OpenCL simulations is now configurable and disabled by default.

## [1.28.1] - 2018-12-19
- Added support for Sundials 4.0.0
- Made SymPy a dependency.
- Made current loggable in discrete markov simulations.
- Added `log_times` argument to analytical HH simulation.
- Improved performance of analytical HH simulation.
- Added `AbfFile.extract_channel` method that joins sweeps.
- Added `ATF` capability to datalog viewer.
- Added limited `.pro` support to `DataLogViewer`.
- Added `ProgressReporter` that cancels the operation after a time out.
- Added cut/copy/paste options to menu in IDE.
- Bugfix: `myokit.system` didn't check for SymPy version.
- Deprecated `myo` script.
- Changed myokit.VERSION to `myokit.__version__`.
- Various minor tweaks and fixes.

## [1.28.0] - 2018-11-22
- Added `myokit.lib.hh` module for recognising Hodgkin-Huxley style ion current models and using them in fast analytical simulations.
- Added Rush-Larsen (RL) option to OpenCLSimulation.
- Added CUDA kernel export with RL updates.
- Added `OpenCLRLExporter` for OpenCL kernel with Rush-Larsen.
- Improved logging of intermediary variables in OpenCL simulations.
- Improved logging in `Simulation1d`.
- Fix to ABF reader for (unsupported) userlists (abf v2).
- Fixes to Sundials configuration on Windows.
- Small bugfixes, documentation updates, etc.

## [1.27.7] - 2018-11-01
- Various fixes to make Myokit work with Python 2.7.6 (and later).

## [1.27.6] - 2018-09-27
- Now running sundials auto-detection with every `import myokit` if not set in config file.

## [1.27.5] - 2018-09-20
- Bugfix to `OpenCL.load_selection`.
- Added system info command.
- Added command option to show C Compiler support.
- Added command option to show Sundials support.
- Bugfix to `Unit.rdiv`.
- Small fixes to `lib.fit`.
- Documentation config update for `sphinx >=1.8`.
- Parsing now has full test cover.
- Removed special line feed code from parser, as in unicode they are treated as newlines (and stripped out by `splitlines()`).
- Removed obsolete `TEXT_OPS` code from parser.
- Removed redundant check from parser.
- Removed another redundant check from parser.
- Various small bugfixes and tweaks.

## [1.27.4] - 2018-08-12
- Added sundials version detection on first run.
- Moved myokit config files from `~/.myokit` to `~/.config/myokit`.
- Renamed `NumpyExpressionwriter` to `NumPyExpressionWriter`.
- Fixed test issues on MacOS.

## [1.27.3] - 2018-08-06
- Updated the way sundials library locations are stored on windows systems.

## [1.27.2] - 2018-08-04
- Added script that creates icons for windows.
- Updated script that creates icons for linux.

## [1.27.1] - 2018-08-03
- Placeholder release to fix Pypi issue.

## [1.27.0] - 2018-08-03
- Added support for Python 3.4, 3.5, and 3.6.
- Added support for Sundials 3 (by @teosbpl).
- Added support for various Visual C++ compilers.
- Made Myokit pip-installable, stopped providing windows installer.
- Replaced windows sundials binaries with Visual-Studio compiled ones.
- Added a system-wide `myokit` command (after pip install on unix systems).
- Moved development from private repo to GitHub.
- Set up automated testing with Travis (linux) and Appveyor (windows).
- Greatly increased unit-test coverage (and set up checking with codecov.io).
- Added contribution guidelines.
- Added style checking with `flake8`.
- Removed `OrderedPiecewise`, `Polynomial`, `Spline`, and `lib.approx`.
- Deprecated `lib.fit`. Please have a look at [PINTS](https://github.com/pints-team/pints) instead.
- Removed `quadfit()` methods from `lib.fit`.
- Deprecated `lib.common`
- Removed HTML page generating classes from mxml.
- Simplified some of the error classes.
- Simplified `Benchmarker`.
- `DataLog.apd()` now has same output as Simulation threshold crossing finder.
- On-the-fly compilation switched from distutils to setuptools.
- Tidied up.
- Lots of bugfixes.
- Made IDE show Python version in about screen.

## [1.26.3] - 2018-02-09
- Fixed critical bug introduced in version 1.26.2 that stopped Windows simulations from running.

## [1.26.2] - 2018-01-11
- Fixed a small bug in `Simulation`'s logging when using the new `log_times` argument.
- Added Matlab and text file tab to DataLog viewer.
- Removed ancient restriction on components not being called `external`.
- Refactored code to pass flake8 tests.
- Added `len()` method to Protocol.
- Now setting `runtime_libraries` parameter for all compiled classes (simulations), removing the need to set `LD_LIBRARY_PATH` on some systems.

## [1.26.1] - 2017-11-24
- Updated licensing info.

## [1.26.0] - 2017-11-24
- Myokit can now be installed as library using `python setup.py develop`.
- Fixed a bug in the gnome scripts that install icons.
- The `DataLog` `trim`, `itrim` and `extend` methods now return copies, instead of modifying the data 'in place'. 
  This makes the `DataLog`'s methods more consistent, and prevents accidental data loss.
  However, this change makes Myokit 1.26.0 slightly backwards incompatible.
- Added a `DataLog.keys_like` method to iterate over 1d or 2d logs.

## [1.25.3] - 2017-10-06
- Small tweaks to IDE
- Fix to `DataLog.fold()` to discard remainder if period doesn't exactly divide the log length.
- Various bugfixes.
- Improved cvode error catching.
- More control over `lib.fit` verbosity
- Added random starting point option to lib.fit methods.
- Added the option to explicitly specify log points in the single-cell `Simulation` class.
- CVODE sim now raises `SimulationError` if maximum number of repeated zero-steps is made, instead of plain `Exception`.
- Fix `fit.cmaes` to work with cma version 2.x

## [1.25.2] - 2017-08-03
- Small tweaks to IDE.
- Fixed bug with saving the time variable in `DataLog.save_csv()`.

## [1.25.1] - 2017-07-18
- Added xNES and SNES optimisation methods.
- Added interface to CMA-ES optimisation method.
- Replaced the 'tolerance' arguments `in myokit.lib.fit` with more accurate counterparts.
- Removed `ga()` optimisation method.

## [1.25.0] - 2017-07-10
- Added model export to Stan.
- Added data-clamp to CVODE simulation (works, but generally a bad idea).
- Added Protocol.add_step convenience method for building sequential step protocols.
- Added `log()` method to `ExportError`.
- Fixed bug in ABF reading (ABF channel index can be greater than number of channels in file).
- Small fixes to `DataLogViewer`.
- Fixed issue with PySide file open/save dialogs.
- Several small fixes to docs.

## [1.24.4] - 2017-05-04
- Bugfix in PyQt4 support.

## [1.24.3] - 2017-05-03
- Fixed PyQt4/5 and PySide compatibility issue that was causing errors in the DataBlock viewer's open function.

## [1.24.2] - 2017-03-28
- Added missing #pragma directive to enable double-precision simulations OpenCL.

## [1.24.1] - 2016-10-24
- Added support for PyQt5.

## [1.24.0] - 2016-10-14
- The IDE now has a model navigator, that displays the model components alphabetically and lets you navigate large models more easily.
- Fixed a bug in the implementation of `DataBlock1d.grid()`, and updated its documentation: this method returns coordinates for squares where each square represents a data point.
  See the [Stewart 2009 OpenCL example](http://myokit.org/examples/#stewart-2009) for an example of its use.
- Added a second method `DataBlock1d.image_grid()` that returns coordinates for points where each point in space represents a data point.
- Fixed bug with Ctrl+Shift+Home in IDE.
- Various small bugfixes in IDE.
- Updated installation instructions on website.

## [1.23.4] - 2016-09-04
- Fixed bug (with new numpy) in `DataLog.split_periodic`.
- Fixed warnings in GDE.
- Fixed issue with pyside/pyqt difference.

## [1.23.3] - 2016-07-21
- Updated documentation and examples.
- Added extra callback option to pso for detailed feedback.
- Updated default search paths for Sundials headers and libraries.

## [1.23.2] - 2016-06-16
- Small bugfix to IDE.
- Added `pre()` method to Markov simulations (`AnalyticalSimulation` and `DiscreteSimulation`).
- Fixed a bug in `lib.markov.AnalyticalSimulation.run` when `log_interval >= duration`.
- IDE now shows exact location of recent files in status bar.
- Fixed bug in `SymPyExpressionWriter.eq()` and renamed classes to use SymPy with capital P.

## [1.23.1] - 2016-06-05
- Updated documentation.
- Fixed opencl issue.

## [1.23.0] - 2016-05-30
- Added methods for easier symbolic addition of names/components for situations where exact names aren't important.
- Bugfix to datalog viewer.
- Bugfix to vargrapher.

## [1.22.7] - 2016-05-25
- Update to ide: Can now add/remove comments.
- Bugfixes to protocol reading in `AbfFile`.
- Bugfix in `AbfFile` string reading.
- DataLog viewer now opens multiple files if specified on the command line.
- Fix to OpenCL sim reserved names list.
- Various tweaks and fixes.

## [1.22.6] - 2016-03-11
- Fixed bug in IDE.
- Fix to windows start menu icons.

## [1.22.5] - 2016-02-25
- Updated online examples.
- Bugfix in deprecated method `Protocol.guess_duration()`.

## [1.22.4] - 2016-02-24
- Fixed bug with auto-indenting and smart up/down arrows in IDE.
- Fixed bug in parsing of indented multi-line meta-data properties.
- Fixed bug with `[[script]]` sections being added to files when saved.
- Slight update to `DataLog.apd()`.
- Updated the docs of both apd methods to make clear that they use fixed thresholds.

## [1.22.3] - 2016-02-19
- Added hybrid PSO option to `myokit.lib.fit`.
- Added option to return multiple particles' results to PSO.
- Bugfixes and updates to documentation.
- Added BFGS method (interface to scipy) to `myokit.lib.fit`.

## [1.22.2] - 2016-02-08
- Small bugfix in markov simulation class.

## [1.22.1] - 2016-02-08
- Updates to source highlighting in the IDE.
- Various small bugfixes.
- Protocols and events now define a 'characteristic time'.
- The protocol class is now slightly stricter than before, removed its `validate()` method.
- Both markov model simulation classes can now run simulations based on `myokit.Protocol` objects.

## [1.22.0] - 2016-01-28
- Rewrote the Markov model module.
- Added a method to perform stochastic simulations with Markov models.
- Various small bugfixes.

## [1.21.12] - 2016-01-20
- The CellML export now includes a simple periodic pacing protocol.
- Various small bugfixes.

## [1.21.11] - 2016-01-05
- Tidied up code.

## [1.21.10] - 2016-01-04
- Various small bugfixes.

## [1.21.9] - 2015-12-28
- Various small bugfixes.

## [1.21.8] - 2015-11-05
- Removed option to run `mmt` files in threads (was not used and caused issues with GUI).
- Giving up on multiprocessing on windows. Adding switches to disable it in the examples.
- Various bugfixes and improvements.

## [1.21.7] - 2015-10-27
- Improved logging in simulations, made it more consistent throughout Myokit.

## [1.21.6] - 2015-10-23
- Various small bugfixes, improvements and website updates.

## [1.21.5] - 2015-10-14
- Changed the way states are stored in the model (list instead of OrderedDict). Was causing funny bug. Now has less redundant info.
- Fixed bug in `remove_component()`.

## [1.21.4] - 2015-10-06
- Added debug options to openclsim.
- OpenCL sim can now pace based on rules again, which is far more efficient for large numbers of cells.

## [1.21.3] - 2015-10-06
- Various bugfixes.

## [1.21.2] - 2015-10-05
- Added OpenCL device selection.
- Updated cumulative current plot method.

## [1.21.1] - 2015-09-12
- Various small bugfixes and improvements.

## [1.21.0] - 2015-09-04
- Add Powell's method to fit library.
- Added model statistics screen to IDE.
- Presence of `<import>` tag in CellML now causes exception instead of warning.
- Improved CellML import error messages.
- There is no longer a restriction on the type of expression used as a first argument to piecewise and if.
- Fixes to MathML parser and CellML import.
- Added option to extract colormap to DataBlock viewer.
- Added section about uninstalling on windows and slight hints about filesizes to website.
- Introduced "evaluator" class used for parallelized optimization algorithms. Rewrote PSO to use it.
- Added a genetic algorithm optimization method (does not outperform PSO).
- Added reset script to myo that removes all user settings i.e. the entire `DIR_MYOKIT`.
- Added version check to avoid Python3.
- Myokit for WinPython now has an uninstaller that shows up in "Add/Remove programs".
- Various small bugfixes and improvements.

## [1.20.5] - 2015-06-01
- Added Python version check.
- Fitting library: Adding quadratic polynomial fit used to test local optima.
- Various small bugfixes.

## [1.20.4] - 2015-05-11
- Improved export of units to CellML.
- `DataLogViewer` can now open CSV.
- Fixed windows newline issue when writing `\r\n`.
- Small fix to OpenCL memory management.
- OpenCL sim now also cleans when cancelled with keyboard interrupt.
- Added a `finally: sim_clean()` to all simulations.
- Various small bugfixes and improvements.

## [1.20.1] - 2015-04-21
- Various bugs fixed in the IDE.

## [1.20.0] - 2015-04-08
- Added 'next' keyword to protocol syntax.

## [1.19.0] - 2015-04-07
- Explorer now shows output in IDE console.
- PSimulation now tracks arbitrary variables dz/dp, no longer only states dy/dp.
- Various small bugfixes.

## [1.18.6] - 2015-03-29
- Various small bugfixes in the GUI.

## [1.18.5] - 2015-03-24
- Even more improvements to the GUI.

## [1.18.4] - 2015-03-23
- Several improvements to the new GUI.

## [1.18.3] - 2015-03-18
- Added new icons for datablock viewer and gde.
- Update to `settings.py` for CUDA.
- Added string highlighting in script editor.
- `JacobianCalculator` bugfix due to Enno.
- Various small bugfixes and improvements.

## [1.18.2] - 2015-03-16
- Removed last traces of previous GUI.
- Fixes to output capturing so that it works on Windows.
- Various small bugfixes.

## [1.18.1] - 2015-03-15
- New IDE seems stable.
- Added monkey patch for `os.popen` issue on windows.

## [1.18.0] - 2015-03-14
- Completely new GUI in QT instead of WX, should solve mac problems, improve performance throughout.
- Integrated GDE with Myokit classes.
- Updated docs for command line tools.
- Dropping idea of supporting `msvc9` compiler on windows. Too many issues.
- Various small bugfixes.

## [1.17.4] - 2015-03-09
- Bugfix in settings.py

## [1.17.3] - 2015-03-09
- GDE is now a part of Myokit.
- Added "monkey patch" for old windows compilers.
- Some changes for C89 compatibility.

## [1.17.1] - 2015-03-05
- SI units named after people are now also accepted when capitalized.
  Never used for output in this fashion.

## [1.17.0] - 2015-03-05
- Now allowing (but not guaranteeing correctness of) arbitrary connections in OpenCL sim.
- Various improvements and bugfixes.

## [1.16.3] - 2015-02-25
- Added `Quantity` class for number-with-unit arithmetic.
- Fix to CellML export of dimensionless variables with a multiplier.
- Various small bugfixes and improvements.

## [1.16.2] - 2015-02-22
- Added current calculating method to Markov model class.
- Added on multi-model experiment convenience classes.

## [1.16.1] - 2015-02-19
- Binds and labels now share a namespace.

## [1.16.0] - 2015-02-19
- Added unit conversion method to unit class.
- Various small bugfixes and improvements.

## [1.15.0] - 2015-02-05
- Various small bugfixes and improvements.

## [1.14.2] - 2015-02-02
- Added NaN check to `PSimulation`.
- Added on model comparison method.
- Nicer output of numbers in expressions and unit quantifiers.
- Tiny fixes in Number representation and GUI.
- Imrpoved video generation script.
- Various small bugfixes and improvements.

## [1.14.1] - 2015-01-25
- Added partial validation to Markov model class.
- Moved `OpenCLInfo` into separate object.
- GUI now shows remaining time during experiment.
- Various small bugfixes and improvements.

## [1.14.0] - 2015-01-16
- Added Alt-1,2,3 tab switching to GUI.
- Updates to `DataLog`.
- Fixed opencl issue: constant memory is limited, using `__constant` for parameter fields can give a strange error (`invalid_kernel_args` instead of out of memory errors). 
  Fixed this by chaning `__constant` to `__global`.
- Various small bugfixes and improvements.

## [1.13.2] - 2014-12-05
- Various improvements and bugfixes.

## [1.13.1] - 2014-12-03
- Fixed a bug with fixed interval logging in CVODE sim.

## [1.13.0] - 2014-11-30
- Checked all load/save methods for `expanduser()` after issues during demo in Ghent.
- Changed `model.var_by_label()` to `model.label()`.
- Added option to show variables dependent on selected var.
- Added support for reading WinWCP files.
- Various improvements and bugfixes.

## [1.12.2] - 2014-11-19
- Added `parse_model()` etc methods to parser.
- Made sure protocol is cloned in all simulations.
  Protocols are not immutable and changes made after setting the protocol should not affect the simulation (or vice versa).
- Added a simulation that calculates the derivative of a state w.r.t. a parameter.
- Working on `MarkovModel` class.
- Added method to convert monodomain parameters to conductances to opencl simulation.
- Various small bugfixes.

## [1.12.1] - 2014-11-08
- Various small bugfixes.

## [1.12.0] - 2014-11-07
- Added `ATF` support.
- Added a Python-based `PacingSystem` to evaluate protocols over time in Python.
- Added `Protocol` to `SimulationLog` conversion.
- Improvements to GUI classes.
- Added protocol preview to GUI.
- Various small bugfixes.

## [1.11.13] - 2014-11-04
- Fixed memory use and halting issue in `lib.fit`.
- Fixed bug in `aux.run()`.
  APDs are now returned in SimulationLogs instead of plain dicts.
  This allows saving as csv and is more consistent with what users would expect the simulation to return.

## [1.11.12] - 2014-11-03
- Bugfix in PSO code: Initial positions weren't set properly, could end up out of bounds.

## [1.11.11] - 2014-10-30
- Made threaded `run()` an option in `settings.py`.

## [1.11.10] - 2014-10-30
- Added quick figure method to `abf`.
- Various small bugfixes.

## [1.11.9] - 2014-10-18
- Added PySilence context manager, made `CSilence` extend it.
- `myokit.run()` now runs the script inside a separate thread.
  This allows `sys.exit()` to be used in a script.
- `myokit.run()` now handles exceptions correctly.
- Various improvements and bugfixes.

## [1.11.8] - 2014-10-17
- Added rectangular grid mapping of parameter spaces.
- Removed custom open dialog from GUI.
- Various improvements and bugfixes.

## [1.11.7] - 2014-10-14
- Added jacobian examples.
- Various improvements and bugfixes.

## [1.11.6] - 2014-10-10
- Added parallelized particle search optimization method (PSO).
- Made linear system solving much faster.
- Looked at using matrix exponentials in markov model code, over 1000 times slower than eigenvalue method!
- Added method to draw colored Voronoi diagram.
- Further annotated the example files.
- Various small bugfixes.

## [1.11.5] - 2014-09-24
- Added note about csv import to `SimulationLog.save_csv`.
- Added publications to website. Uploaded hand-outs for workshop.
- Updated GDE version to 1.3.0.

## [1.11.4] - 2014-09-22
- Added hyperbolic functions to CellML import.
- Updated cellml import: Unused variables without an rhs are now removed, used variables without an rhs are given an automatic rhs of 0. 
  Both cases generate a warning.
- Update to cellml import: If a variable is mentioned but never declared (i.e. if it is an external input) a dummy variable is now created and a warning is  given.
- Added method to `myo` to get version number.
- Fixed string encoding issue in CellML import.
- Tweaks to the gui based on workshop feedback.
- Fixed windows issue: IE likes to download `.cellml` files as `.xml,` making them invisible to the gui. 
  Added a glob rule for `.xml` to the cellml import in the gui.

## [1.11.3] - 2014-09-19
- Moving to next version.
- Small bugfixes and a `variable.value()` method.

## [1.11.2] - 2014-09-18
- Various small bugfixes.

## [1.11.1] - 2014-09-18
- Added a formatting option to the `Benchmarker`.
- Fixed OS/X GUI issues with progress bar.

## [1.11.0] - 2014-09-15
- Adding Sympy to formats list.
- Added sympy exporter and importer.
- Added `LinearModel` class for working with markov models.

## [1.10.3] - 2014-09-11
- Now raising exception when user cancels simulation instead of silent exit.
- Added zero-step detection to cvode sim that now raises a `SimulationError` after too many consecutive zero steps.

## [1.10.2] - 2014-09-10
- Improvement debugging in the GUI: Now shows line numbers of error in script.

## [1.10.1] - 2014-09-08
- Fixed bug in error handling.

## [1.10.0] - 2014-08-30
- Added Windows installer.

## [1.9.11] - 2014-08-29
- Updates to Windows install script.

## [1.9.10] - 2014-08-27
- Added (valid) CellML export.
- Various small bugfixes.

## [1.9.9] - 2014-08-26
- Added update script.

## [1.9.8] - 2014-08-25
- Various improvements and bugfixes.

## [1.9.7] - 2014-08-21
- Fixed bug with dialogs on OS/X.
- Bundled all scripts into a single script `myo`.
- Updated installation script for Windows.

## [1.9.6] - 2014-08-19
- Fixed bug with dialogs on OS/X

## [1.9.5] - 2014-08-14
- Added device info to OpenCL debug output.
- Improved memory handling in OpenCL simulations.
- Various small bugfixes.

## [1.9.4] - 2014-08-13
- Added a script that installs a desktop icon for the gui under Windows.
- Added a global `readme.txt`.
- Various small bugfixes.

## [1.9.3] - 2014-08-08
- Various small bugfixes.

## [1.9.2] - 2014-08-01
- Improved ABF support.
- Various small bugfixes.

## [1.9.1] - 2014-07-31
- Bugfix in GUI for Windows.

## [1.9.0] - 2014-07-31
- Added stable point finding method.
- Added icons for windows version.
- Rebranding as 'Myokit' (with capital M, no more mention of the "Maastricht Myocyte Toolkit").
- Changed license to GPL.

## [1.8.1] - 2014-07-16
- Various improvements and bugfixes.

## [1.8.0] - 2014-07-16
- Updates to website
- Various small bugfixes.

## [1.7.5] - 2014-07-10
- Added method to fold log periodically (based on `split_periodic`).
- Various small bugfixes.

## [1.7.4] - 2014-07-08
- Various small bugfixes.

## [1.7.3] - 2014-07-07
- Reinstated logging of derivatives in CVODE simulation.
- Various small bugfixes.

## [1.7.2] - 2014-07-07
- Various small bugfixes.

## [1.7.1] - 2014-07-07
- Added load/save methods to DataBlock1d.
- Made ICSimulation work with DataBlock2d to calculate eigenvalues.
- Various small bugfixes.

## [1.7.0] - 2014-07-04
- Added a JacobianGenerator class.
- Added a simulation that integrates partial derivatives to find the derivatives of the state w.r.t. the initial conditions.
- Added latex export.
- Various small bugfixes.

## [1.6.2] - 2014-06-18
- Various small bugfixes.

## [1.6.1] - 2014-06-13
- Added IV curve experiment.
- Improved error detection in CVODE simulation.

## [1.6.0] - 2014-06-06
- Added a diffusion on/off switch to the OpenCL simulation.
- The OpenCL sim can now replace constants by scalar fields.
  This allows it to be used to test parameter influence or to simulate heterogeneity.

## [1.5.2] - 2014-06-04
- Better handling of unknown units.
- Added `eval_state_derivs` option to GUI.
- Added trim trailing whitespace method to gui.
- Gui and step script now show numerical errors if they occur.
- Added `trim()` and `itrim()` methods to simulation log.
- Added a 2-variable parameter range exploration class.
- DataBlock viewer now can export frames and graphs.
- Various improvements and bugfixes.

## [1.5.1] - 2014-05-08
- Added method `Model.set_name()`.
- Updated installer script for GNOME/KDE.
- Various small bugfixes.

## [1.5.0] - 2014-04-24
- Added on Strength-Duration experiment.
- Added method to create cumulative current/charge plots.

## [1.4.8] - 2014-04-22
- Changed `SimulationLog.integrate()` to use left-point rule instead of midpoint rule.
  This makes much more sense for the stimulus current when using CVODE.
- Various improvements and bugfixes.

## [1.4.7] - 2014-04-17
- Various small bugfixes.

## [1.4.6] - 2014-04-10
- Added RestitutionExperiment to `lib.common`.
- Various small bugfixes.

## [1.4.5] - 2014-04-07
- Re-organised code.
- Various small bugfixes.

## [1.4.4] - 2014-03-27
- Various improvements and bugfixes.

## [1.4.3] - 2014-03-17
- Various small bugfixes.

## [1.4.2] - 2014-03-11
- Added unit methods to IDE.
- Updated the installation guide.
- Added method to 'walk' over the operands in an expression, depth-first.
- Added a few default unit representations
- Various small bugfixes.

## [1.4.0] - 2014-02-18
- Added unit checking methods.
- Improved CellML unit reading from constants.
- Added `pack_snapshot()` method that creates a copy of the current Myokit version.
- Created `DataBlock` classes for alternative view of rectangular simulation data.
- Added GUI for viewing 1D and 2D simulation data.
- Various small bugfixes.

## [1.2.0] - 2014-01-27
- Changed `[[plot]]` to `[[script]]`.
- Various improvements and bugfixes.

## [1.1.0] - 2014-01-24
- Updated interface of opencl simulations.
- Added OpenCL-based parameter RangeTester class.
- Various small bugfixes.

## [1.0.2] - 2014-01-09
- Updates to documentation.

## [1.0.0] - 2013-12-24
- Improved documentation.
- Added a 'running simulations' guide.
- Added SymPy export.
- Added unit tests.
- Added binary format for simulation logs.
- Aliases are now retained in model export.
- Various small bugfixes.

## [0.17.2] - 2013-12-19
- Improved documentation.
- Various small bugfixes.

## [0.17.1] - 2013-12-19
- New model syntax, model stars with: `[[model]]`.
- Various small bugfixes.

## [0.17.0] - 2013-12-11
- Added binary version of `save_state` and `load_state`.
- Added ProgressPrinter to show progress during long simulations.
- Added precision switch to `prepare_log` and `load_csv`.
- Added method to find solvable equations dependent on one or more variables.
- Improved support for ABF protocol and data reading.
- Various small bugfixes.

## [0.16.3] - 2013-11-06
- Improved OpenCL simulation error output.
- Various improvements and bugfixes.

## [0.16.2] - 2013-11-01
- Improvements to GUI.
- Improved `find_nan` method in OpenCL sim.
- Added method to expression's `eval()` to evaluate with numpy.Float32 objects.
  This helps finding the source of OpenCL single-precision NaN errors.
- Various small bugfixes.

## [0.16.1] - 2013-10-31
- Refactored code, reduced size of giant modules.
- Various small bugfixes.

## [0.16.0] - 2013-10-31
- Added recovery-from-inactivation experiment.
- Updated `ActivationExperiment`, added boltzmann fit.
- Added boltzmann fit to `InactivationExperiment`.
- Added time constant of activation method to `ActivationExperiment`.
- Rewrote unit system.
- Various improvements and bugfixes.

## [0.15.9] - 2013-10-22
- Various small bugfixes.

## [0.15.8] - 2013-10-16
- Slight optimizations in OpenCL code.
- Various small bugfixes.

## [0.15.7] - 2013-10-15
- Various small bugfixes.

## [0.15.6] - 2013-10-15
- Updated step method to accept models as reference.
- Reinstated `Model.load_state()` method.
- Imrpoved find dialog.
- Various small bugfixes.

## [0.15.5] - 2013-10-14
- Added quick var info to gui.
- Renamed `current_diff` to `diffusion_current`.

## [0.15.4] - 2013-10-12
- Added on ChanneML import.
- FiberTissueSimulation now works with 2D fibers.

## [0.15.2] - 2013-10-10
- Added data extraction features to abf format.
- Added on Fiber-Tissue simulation class.
- Various improvements and bugfixes.

## [0.15.0] - 2013-09-18
- Number of cells to pace can now be set in `OpenCLCableSimulation`.
- Added function to find origin of NaN errors in an `OpenCLCableSimulation`.
- Updated SimulationLog to return mesh grid for pyplot.
- Added 1D CV calculation to `SimulationLog`.
- Renamed cable simulation classes.
- Made 1D OpenCL Simulation suitable for 2D use.
- Added method to list component cycles.
- Added a method that checks which variables cause mutually dependent components.
- Various small bugfixes.

## [0.14.1] - 2013-08-23
- Fixed direction convention for diffusion current.
- Simulation log now has local and global variables (for multi-cell simulations).
- Added OpenCL export.
- Added a C header file with pacing functions, shared by several simulations.
- Added a settings file `settings.py`.
- Added OpenCL simulation object.
- Various small bugfixes.

## [0.14.0] - 2013-07-19
- Various performance boosts.
- Rewrite of expression classes.
- Improved parser.
- Added options to move variables, delete variables.
- Improved `Model.clone()` method.
- Added strand simulations via Python interface.
- Various improvements and bugfixes.

## [0.13.9] - 2013-06-06
- Working CUDA kernel export.

## [0.13.8] - 2013-06-06
- Various small bugfixes.

## [0.13.7] - 2013-06-06
- Added simple Ansi-C forward euler export.
- Various small bugfixes.

## [0.13.6] - 2013-05-31
- Added progress bars to explorer in gui (F6).
- Worked on dependency graphs.
- Added meta data to components.
- Added option to `SimulationLog` to split into periodic pieces.
- Various improvements and bugfixes.

## [0.13.5] - 2013-05-23
- Various improvements and bugfixes.

## [0.13.4] - 2013-05-23
- Made `engine.realtime` contain the elapsed system time, not the absolute system time.
- Made `SimulationLog` suitable for multi-dimensional data.
- Added `StrandSimulation` object.
- Added Graph Data Extractor.
- Added `RhsBenchmarker`.
- Began work on CUDA export.
- Added Coffman-Graham algorithm for directed acyclic graph layer assignment.
- Added `get_last_number_of_evaluations()` method to `Simulation`.
- Various updates to the documentation.
- Various small bugfixes.

## [0.13.0] - 2013-03-28
- Added export to strand/fiber simulation in Ansi-C.
- Added syntax for binding to external values.
- Various small bugfixes.

## [0.12.7] - 2013-02-27
- Added plotting methods.
- Added benchmarking to simulation.
- Various improvements and bugfixes.

## [0.12.6] - 2013-02-26
- Refactored `myokit.lib`.
- Added APD calculating function.
- Added APD measurement to simulation using CVode's root finding.
- Added padding function to `save_csv`.
- Created `SimulationLog` class.
- Various small bugfixes.

## [0.12.4] - 2013-02-20
- Refactored import/export modules.
- Updated documentation.
- Added method to interpolate logged results.
- Improved performance in CVODE simulations.
- Added periodic logging option to simulation.
- Improved Explorer GUI.
- Added method to run euler/rk4 simulations.
- Added OrderedPiecewise class.
- Added progress bar to gui.
- Various small bugfixes.

## [0.10.8] - 2013-01-15
- Bugfix in metadata export.

## [0.10.7] - 2013-01-15
- Various improvements and bugfixes.

## [0.10.6] - 2013-01-15
- Rewrote cellml import.
- Worked on methods to fit simplify functions.
- Updates to `mmt` syntax
- Added multi-line comments to `mmt` syntax.
- Various small bugfixes.

## [0.10.5] - 2012-11-12
- Added tests.
- Added `piecewise()` expressions.
- Various improvements and bugfixes.

## [0.10.3] - 2012-10-30
- Improved import and export interfaces.
- Added `save_state()` method.
- Improved documentation
- Conversion of Myokit expressions to Python functions.
- Added benchmarking methods.
- Implemented unit parsing.
- Added SBML import.
- Added methods for function simplification (via approximations).
- Introduced website.
- Various small bugfixes.

## [0.9.17] - 2012-07-27
- Added local aliases to syntax.
- Simplified syntax.
- Simulation and gui now allow unlogged pacing.
- Added search function to GUI.
- Templating based exports, available from GUI.
- Import of CellML metadata.
- Added protocol wizard to GUI.
- Added simple component dependency graph to GUI.
- Added model debug options.
- Added matlab export.
- Introduced three-section `mmt` file.
- ABF protocol import.
- Added Sphinx-based documentation.
- Added routine that shows sizes of integrator steps.
- Various small bugfixes.

## [0.9.0] - 2012-03-12
- First `mmt` syntax, parser and model classes.
- Initial CellML import.
- C++ export.
- Ansi-C export, python export.
- Beat script that uses generated Ansi-C and CVODE, compiled on the fly.
- First working GUI.

## [0.0.0] - 2011-12-19
- Working on simple model syntax, parser and export to C++.
<|MERGE_RESOLUTION|>--- conflicted
+++ resolved
@@ -14,11 +14,8 @@
 - Fixed
   - [#1071](https://github.com/myokit/myokit/pull/1071) When DataLog.split_periodic does not make a split, a length 1 list is returned instead of a `DataLog`.
   - [#1075](https://github.com/myokit/myokit/pull/1075) Added missing `Expression` base classes to public API.
-<<<<<<< HEAD
   - [#1077](https://github.com/myokit/myokit/pull/1077) Fixed bug where data log viewer crashed when reading an empty WCP file.
-=======
   - [#1078](https://github.com/myokit/myokit/pull/1078) Added support for Numpy 2.
->>>>>>> 4a63cf52
 
 ## [1.36.1] - 2024-05-10
 - Added
