--- conflicted
+++ resolved
@@ -1,6 +1,7 @@
 # Changelog
                 
 This page lists the main changes made to Myokit in each release.
+
 ## Unreleased
 ### Added
 - [#623](https://github.com/MichaelClerx/myokit/pull/623) The changes made with each release are now stored in CHANGELOG.md.
@@ -16,15 +17,10 @@
 - [#622](https://github.com/MichaelClerx/myokit/pull/622) `SimulationOpenCL.is2d()` was deprecated in favour of `SimulationOpenCL.is_2d()`.
 ### Removed
 ### Fixed
-<<<<<<< HEAD
 - [#628](https://github.com/MichaelClerx/myokit/pull/628) The DataBlockViewer now shows a colour bar for 1d simulations.
-- Improved handling of types (ints resulting from logical operators) in `OpenCLSimulation`.
-- `Model.map_component_io` now respects the `omit_constants` argument for Rush-Larsen variables.
-=======
 - [#603](https://github.com/MichaelClerx/myokit/pull/603) Improved handling of types (ints resulting from logical operators) in `OpenCLSimulation`.
 - [#613](https://github.com/MichaelClerx/myokit/pull/613) `Model.map_component_io` now respects the `omit_constants` argument for Rush-Larsen variables.
 - [#622](https://github.com/MichaelClerx/myokit/pull/622) If `Model.format_state_derivatives` needs to evaluate the derivatives, it will now use the given `state` instead of the model state.
->>>>>>> 10f5788b
 
 ## [1.31.0] - 2020-08-26
 - A completely rewritten SBML API and parser, by @DavAug, that's capable of handling models that define species and reactions.
