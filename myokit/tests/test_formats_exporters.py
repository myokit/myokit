#!/usr/bin/env python3
#
# Tests the exporters from the format module.
#
# This file is part of Myokit.
# See http://myokit.org for copyright, sharing, and licensing details.
#
from __future__ import absolute_import, division
from __future__ import print_function, unicode_literals

import os
import unittest

import myokit
import myokit.formats

from shared import TemporaryDirectory

# Unit testing in Python 2 and 3
try:
    unittest.TestCase.assertRaisesRegex
except AttributeError:  # pragma: no python 3 cover
    unittest.TestCase.assertRaisesRegex = unittest.TestCase.assertRaisesRegexp

# Strings in Python 2 and 3
try:
    basestring
except NameError:   # pragma: no python 2 cover
    basestring = str


class ExportTest(unittest.TestCase):
    """
    Tests various exporters.
    """

    def _test(self, e, model=None, protocol=None):
        """ Test a given exporter `e`. """

        # Test info method.
        self.assertIsInstance(e.post_export_info(), basestring)

        # Load model, protocol
        m, p = model, protocol
        if m is None:
            m = myokit.load_model('example')
        if p is None:
            p = myokit.load_protocol('example')

        with TemporaryDirectory() as d:
            path = d.path()

            # Try exports
            exports = 0

            # Try model export
            if e.supports_model():
                exports += 1

                # Basic export
                fpath = os.path.join(path, 'model.txt')
                ret = e.model(fpath, m)
                self.assertIsNone(ret)
                self.assertTrue(os.path.isfile(fpath))

                # Unnamed model
                name = m.name()
                try:
                    m.set_name(None)
                    ret = e.model(fpath, m)
                    self.assertIsNone(ret)
                    self.assertTrue(os.path.isfile(fpath))
                finally:
                    m.set_name(name)

            else:
                self.assertRaises(NotImplementedError, e.model, path, m)

            # Try runnable export
            if e.supports_runnable():
                exports += 1

                # Check without protocol
                dpath = os.path.join(path, 'runnable1')
                ret = e.runnable(dpath, m)
                self.assertIsNone(ret)
                self.assertTrue(os.path.isdir(dpath))
                self.assertTrue(len(os.listdir(dpath)) > 0)

                # Check with protocol
                dpath = os.path.join(path, 'runnable2')
                ret = e.runnable(dpath, m, p)
                self.assertIsNone(ret)
                self.assertTrue(os.path.isdir(dpath))
                self.assertTrue(len(os.listdir(dpath)) > 0)

                # Write to complex path
                dpath = os.path.join(path, 'runnable3', 'nest', 'test')
                ret = e.runnable(dpath, m, p)
                self.assertIsNone(ret)
                self.assertTrue(os.path.isdir(dpath))
                self.assertTrue(len(os.listdir(dpath)) > 0)

            else:

                self.assertRaises(NotImplementedError, e.runnable, path, m, p)

            # Test if any exports were available
            if exports == 0:
                raise Exception(
                    'No types of export supported by: ' + exporter)

    def test_runnable_exporter_shared(self):
        # Test shared functionality of the TemplatedRunnableExporters.

        e = myokit.formats.exporter('ansic')

        # Load model, protocol
        m, p, x = myokit.load('example')

        # Create empty output directory as subdirectory of DIR_OUT
        with TemporaryDirectory() as d:
            path = d.path()

            # Simple export
            dpath = os.path.join(path, 'runnable1')
            ret = e.runnable(dpath, m)
            self.assertIsNone(ret)
            self.assertTrue(os.path.isdir(dpath))
            self.assertTrue(len(os.listdir(dpath)) > 0)

            # Write to complex path
            dpath = os.path.join(path, 'runnable2', 'nest', 'test')
            ret = e.runnable(dpath, m, p)
            self.assertIsNone(ret)
            self.assertTrue(os.path.isdir(dpath))
            self.assertTrue(len(os.listdir(dpath)) > 0)

            # Overwrite existing path
            ret = e.runnable(dpath, m, p)
            self.assertIsNone(ret)
            self.assertTrue(os.path.isdir(dpath))
            self.assertTrue(len(os.listdir(dpath)) > 0)

            # Path pointing to file
            dpath = os.path.join(path, 'file')
            with open(dpath, 'w') as f:
                f.write('contents\n')
            self.assertRaisesRegex(
                myokit.ExportError, 'file exists', e.runnable, dpath, m, p)

            # Directory exists where we're trying to write a file
            dpath = os.path.join(path, 'runnable3')
            fname = os.path.join(dpath, 'sim.c')
            os.makedirs(fname)
            self.assertRaisesRegex(
                myokit.ExportError, 'Directory exists',
                e.runnable, dpath, m, p)

            # Directory embedded in the output file path
            def embedded():
                return {'sim.c': 'nested/sim.c'}

            # 1. Normal operation
            e._dict = embedded
            dpath = os.path.join(path, 'runnable4')
            ret = e.runnable(dpath, m, p)
            self.assertIsNone(ret)
            self.assertTrue(os.path.isdir(dpath))
            self.assertTrue(len(os.listdir(dpath)) > 0)

            # 2. Try to create directory where file exists
            def embedded():
                return {'sim.c': 'nested/sim.c/som.c'}

            e._dict = embedded
            dpath = os.path.join(path, 'runnable4')
            self.assertRaisesRegex(
                myokit.ExportError, 'file or link', e.runnable, dpath, m, p)

    def test_completeness(self):
        # Test that all exporters have a test (so meta!).

        methods = [x for x in dir(self) if x[:5] == 'test_']
        for name in myokit.formats.exporters():
            name = name.replace('-', '_')
            name = 'test_' + name + '_exporter'
            self.assertIn(name, methods)

    def test_ansic_exporter(self):
        self._test(myokit.formats.exporter('ansic'))

    def test_ansic_cable_exporter(self):
        self._test(myokit.formats.exporter('ansic-cable'))

    def test_ansic_euler_exporter(self):
        self._test(myokit.formats.exporter('ansic-euler'))

    def test_cellml_exporter(self):
        self._test(myokit.formats.exporter('cellml'))

<<<<<<< HEAD
    def test_chaste_exporter(self):
        self._test(myokit.formats.exporter('chaste'))
=======
    def test_cellml1_exporter(self):
        self._test(myokit.formats.exporter('cellml1'))

    def test_cellml2_exporter(self):
        self._test(myokit.formats.exporter('cellml2'))
>>>>>>> 0fa62610

    def test_cuda_kernel_exporter(self):
        self._test(myokit.formats.exporter('cuda-kernel'))

    def test_cuda_kernel_rl_exporter(self):
        self._test(myokit.formats.exporter('cuda-kernel-rl'))

    def test_easyml_exporter(self):
        self._test(myokit.formats.exporter('easyml'))

    def test_html_exporter(self):
        self._test(myokit.formats.exporter('html'))

    def test_latex_article_exporter(self):
        self._test(myokit.formats.exporter('latex-article'))

    def test_latex_poster_exporter(self):
        self._test(myokit.formats.exporter('latex-poster'))

    def test_matlab_exporter(self):
        self._test(myokit.formats.exporter('matlab'))

    def test_opencl_exporter(self):
        self._test(myokit.formats.exporter('opencl'))

    def test_opencl_rl_exporter(self):
        self._test(myokit.formats.exporter('opencl-rl'))

    def test_opencl_exporter_errors(self):
        # Checks the errors raised by the OpenCL exporter.
        e = myokit.formats.exporter('opencl')

        # Label membrane_potential must be set
        m = myokit.load_model('example')
        m.label('membrane_potential').set_label(None)
        self.assertRaisesRegex(
            ValueError, 'membrane_potential', self._test, e, m)

        # Binding diffusion_current must be set
        m = myokit.load_model('example')
        m.binding('diffusion_current').set_binding(None)
        self.assertRaisesRegex(
            ValueError, 'diffusion_current', self._test, e, m)

    def test_python_exporter(self):
        self._test(myokit.formats.exporter('python'))

    def test_stan_exporter(self):
        # Basic test
        self._test(myokit.formats.exporter('stan'))

        # Test with parameters and output variable specified

        # Load model
        m = myokit.load_model('example')

        # Guess parameters
        parameters = []
        for v in m.get('ina').variables(const=True):
            if v.name()[:1] == 'p':
                parameters.append(v)
        parameters.sort(key=lambda v: myokit.tools.natural_sort_key(v.name()))

        # Set output
        output = 'ina.INa'

        # Export to stan
        e = myokit.formats.stan.StanExporter()
        with TemporaryDirectory() as d:
            dpath = d.path('out')
            ret = e.runnable(dpath, m, parameters=parameters, output=output)
            self.assertIsNone(ret)
            self.assertTrue(os.path.isdir(dpath))
            self.assertTrue(len(os.listdir(dpath)) > 0)

    def test_unknown_exporter(self):
        # Test the error handling for requesting an unknown exporter.
        self.assertRaisesRegex(
            KeyError, 'Exporter not found', myokit.formats.exporter, 'elvish')

    def test_xml_exporter(self):
        self._test(myokit.formats.exporter('xml'))


if __name__ == '__main__':
    unittest.main()<|MERGE_RESOLUTION|>--- conflicted
+++ resolved
@@ -199,16 +199,14 @@
     def test_cellml_exporter(self):
         self._test(myokit.formats.exporter('cellml'))
 
-<<<<<<< HEAD
+    def test_cellml1_exporter(self):
+        self._test(myokit.formats.exporter('cellml1'))
+
+    def test_cellml2_exporter(self):
+        self._test(myokit.formats.exporter('cellml2'))
+
     def test_chaste_exporter(self):
         self._test(myokit.formats.exporter('chaste'))
-=======
-    def test_cellml1_exporter(self):
-        self._test(myokit.formats.exporter('cellml1'))
-
-    def test_cellml2_exporter(self):
-        self._test(myokit.formats.exporter('cellml2'))
->>>>>>> 0fa62610
 
     def test_cuda_kernel_exporter(self):
         self._test(myokit.formats.exporter('cuda-kernel'))
