--- conflicted
+++ resolved
@@ -16,12 +16,7 @@
     if: github.event.pull_request.draft == false
     strategy:
       matrix:
-        # Selected python versions only
-<<<<<<< HEAD
-        python-version: [3.5, 3.6, 3.7, 3.8, 3.9]
-=======
-        python-version: [3.5, '3.10']
->>>>>>> 589d5100
+        python-version: [3.5, 3.6, 3.7, 3.8, 3.9, '3.10']
 
     steps:
       - uses: actions/checkout@v2
